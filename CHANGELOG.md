# Unreleased

- On iOS, fixed support for the "Debug View Heirarchy" feature in Xcode.
- On all platforms, `available_monitors` and `primary_monitor` are now on `EventLoopWindowTarget` rather than `EventLoop` to list monitors event in the event loop.
- On Unix, X11 and Wayland are now optional features (enabled by default)
- On X11, fix deadlock when calling `set_fullscreen_inner`.
- On Web, prevent the webpage from scrolling when the user is focused on a winit canvas
- On Web, calling `window.set_cursor_icon` no longer breaks HiDPI scaling
- On Windows, drag and drop is now optional and must be enabled with `WindowBuilderExtWindows::with_drag_and_drop(true)`.
- On Wayland, fix deadlock when calling to `set_inner_size` from a callback.
- On macOS, add `hide__other_applications` to `EventLoopWindowTarget` via existing `EventLoopWindowTargetExtMacOS` trait. `hide_other_applications` will hide other applications by calling `-[NSApplication hideOtherApplications: nil]`.
- On android added support for `run_return`.
- On MacOS, Fixed fullscreen and dialog support for `run_return`.
- On Windows, fix bug where we'd try to emit `MainEventsCleared` events during nested win32 event loops.
- On Web, use mouse events if pointer events aren't supported. This affects Safari.
- On Windows, `set_ime_position` is now a no-op instead of a runtime crash.
- On Android, `set_fullscreen` is now a no-op instead of a runtime crash.
- On iOS and Android, `set_inner_size` is now a no-op instead of a runtime crash.
- On Android, fix `ControlFlow::Poll` not polling the Android event queue.
- On macOS, add `NSWindow.hasShadow` support.
- On Web, fix vertical mouse wheel scrolling being inverted.
- On Web, implement mouse capturing for click-dragging out of the canvas.
- On Web, fix `ControlFlow::Exit` not properly handled.
- On Web (web-sys only), send `WindowEvent::ScaleFactorChanged` event when `window.devicePixelRatio` is changed.
- **Breaking:** On Web, `set_cursor_position` and `set_cursor_grab` will now always return an error.
- **Breaking:** `PixelDelta` scroll events now return a `PhysicalPosition`.
- On NetBSD, fixed crash due to incorrect detection of the main thread.
- **Breaking:** The virtual key code `Subtract` has been renamed to `NumpadSubtract`
- **Breaking:** On X11, `-` key is mapped to the `Minus` virtual key code, instead of `Subtract`

# 0.22.2 (2020-05-16)

- Added Clone implementation for 'static events.
- On Windows, fix window intermittently hanging when `ControlFlow` was set to `Poll`.
- On Windows, fix `WindowBuilder::with_maximized` being ignored.
- On Android, minimal platform support.
- On iOS, touch positions are now properly converted to physical pixels.
- On macOS, updated core-* dependencies and cocoa

# 0.22.1 (2020-04-16)

- On X11, fix `ResumeTimeReached` being fired too early.
<<<<<<< HEAD
- On Web, replaced zero timeout for `ControlFlow::Poll` with `requestAnimationFrame`
- On Web, fix a possible panic during event handling
- On macOS, fix `EventLoopProxy` leaking memory for every instance.
- On Windows, drag and drop can now be disabled with `WindowBuilderExtWindows::with_drag_and_drop(false)`.
=======
- Added `Clone` implementation for `'static` events.
- On Web, replaced zero timeout for `ControlFlow::Poll` with `requestAnimationFrame`
- On Web, fix a possible panic during event handling
- On Windows, drag and drop is now optional and must be enabled with `WindowBuilderExtWindows::with_drag_and_drop(true)`.
>>>>>>> a0be77f5

# 0.22.0 (2020-03-09)

- On Windows, fix minor timing issue in wait_until_time_or_msg
- On Windows, rework handling of request_redraw() to address panics.
- On macOS, fix `set_simple_screen` to remember frame excluding title bar.
- On Wayland, fix coordinates in touch events when scale factor isn't 1.
- On Wayland, fix color from `close_button_icon_color` not applying.
- Ignore locale if unsupported by X11 backend
- On Wayland, Add HiDPI cursor support
- On Web, add the ability to query "Light" or "Dark" system theme send `ThemeChanged` on change.
- Fix `Event::to_static` returning `None` for user events.
- On Wayland, Hide CSD for fullscreen windows.
- On Windows, ignore spurious mouse move messages.
- **Breaking:** Move `ModifiersChanged` variant from `DeviceEvent` to `WindowEvent`.
- On Windows, add `IconExtWindows` trait which exposes creating an `Icon` from an external file or embedded resource
- Add `BadIcon::OsError` variant for when OS icon functionality fails
- On Windows, fix crash at startup on systems that do not properly support Windows' Dark Mode
- Revert On macOS, fix not sending ReceivedCharacter event for specific keys combinations.
- on macOS, fix incorrect ReceivedCharacter events for some key combinations.
- **Breaking:** Use `i32` instead of `u32` for position type in `WindowEvent::Moved`.
- On macOS, a mouse motion event is now generated before every mouse click.

# 0.21.0 (2020-02-04)

- On Windows, fixed "error: linking with `link.exe` failed: exit code: 1120" error on older versions of windows.
- On macOS, fix set_minimized(true) works only with decorations.
- On macOS, add `hide_application` to `EventLoopWindowTarget` via a new `EventLoopWindowTargetExtMacOS` trait. `hide_application` will hide the entire application by calling `-[NSApplication hide: nil]`.
- On macOS, fix not sending ReceivedCharacter event for specific keys combinations.
- On macOS, fix `CursorMoved` event reporting the cursor position using logical coordinates.
- On macOS, fix issue where unbundled applications would sometimes open without being focused.
- On macOS, fix `run_return` does not return unless it receives a message.
- On Windows, fix bug where `RedrawRequested` would only get emitted every other iteration of the event loop.
- On X11, fix deadlock on window state when handling certain window events.
- `WindowBuilder` now implements `Default`.
- **Breaking:** `WindowEvent::CursorMoved` changed to `f64` units, preserving high-precision data supplied by most backends
- On Wayland, fix coordinates in mouse events when scale factor isn't 1
- On Web, add the ability to provide a custom canvas
- **Breaking:** On Wayland, the `WaylandTheme` struct has been replaced with a `Theme` trait, allowing for extra configuration

# 0.20.0 (2020-01-05)

- On X11, fix `ModifiersChanged` emitting incorrect modifier change events
- **Breaking**: Overhaul how Winit handles DPI:
  + Window functions and events now return `PhysicalSize` instead of `LogicalSize`.
  + Functions that take `Size` or `Position` types can now take either `Logical` or `Physical` types.
  + `hidpi_factor` has been renamed to `scale_factor`.
  + `HiDpiFactorChanged` has been renamed to `ScaleFactorChanged`, and lets you control how the OS
    resizes the window in response to the change.
  + On X11, deprecate `WINIT_HIDPI_FACTOR` environment variable in favor of `WINIT_X11_SCALE_FACTOR`.
  + `Size` and `Position` types are now generic over their exact pixel type.

# 0.20.0 Alpha 6 (2020-01-03)

- On macOS, fix `set_cursor_visible` hides cursor outside of window.
- On macOS, fix `CursorEntered` and `CursorLeft` events fired at old window size.
- On macOS, fix error when `set_fullscreen` is called during fullscreen transition.
- On all platforms except mobile and WASM, implement `Window::set_minimized`.
- On X11, fix `CursorEntered` event being generated for non-winit windows.
- On macOS, fix crash when starting maximized without decorations.
- On macOS, fix application not terminating on `run_return`.
- On Wayland, fix cursor icon updates on window borders when using CSD.
- On Wayland, under mutter(GNOME Wayland), fix CSD being behind the status bar, when starting window in maximized mode.
- On Windows, theme the title bar according to whether the system theme is "Light" or "Dark".
- Added `WindowEvent::ThemeChanged` variant to handle changes to the system theme. Currently only implemented on Windows.
- **Breaking**: Changes to the `RedrawRequested` event (#1041):
  - `RedrawRequested` has been moved from `WindowEvent` to `Event`.
  - `EventsCleared` has been renamed to `MainEventsCleared`.
  - `RedrawRequested` is now issued only after `MainEventsCleared`.
  - `RedrawEventsCleared` is issued after each set of `RedrawRequested` events.
- Implement synthetic window focus key events on Windows.
- **Breaking**: Change `ModifiersState` to a `bitflags` struct.
- On Windows, implement `VirtualKeyCode` translation for `LWin` and `RWin`.
- On Windows, fix closing the last opened window causing `DeviceEvent`s to stop getting emitted.
- On Windows, fix `Window::set_visible` not setting internal flags correctly. This resulted in some weird behavior.
- Add `DeviceEvent::ModifiersChanged`.
  - Deprecate `modifiers` fields in other events in favor of `ModifiersChanged`.
- On X11, `WINIT_HIDPI_FACTOR` now dominates `Xft.dpi` when picking DPI factor for output.
- On X11, add special value `randr` for `WINIT_HIDPI_FACTOR` to make winit use self computed DPI factor instead of the one from `Xft.dpi`.

# 0.20.0 Alpha 5 (2019-12-09)

- On macOS, fix application termination on `ControlFlow::Exit`
- On Windows, fix missing `ReceivedCharacter` events when Alt is held.
- On macOS, stop emitting private corporate characters in `ReceivedCharacter` events.
- On X11, fix misreporting DPI factor at startup.
- On X11, fix events not being reported when using `run_return`.
- On X11, fix key modifiers being incorrectly reported.
- On X11, fix window creation hanging when another window is fullscreen.
- On Windows, fix focusing unfocused windows when switching from fullscreen to windowed.
- On X11, fix reporting incorrect DPI factor when waking from suspend.
- Change `EventLoopClosed` to contain the original event.
- **Breaking**: Add `is_synthetic` field to `WindowEvent` variant `KeyboardInput`,
  indicating that the event is generated by winit.
- On X11, generate synthetic key events for keys held when a window gains or loses focus.
- On X11, issue a `CursorMoved` event when a `Touch` event occurs,
  as X11 implicitly moves the cursor for such events.

# 0.20.0 Alpha 4 (2019-10-18)

- Add web support via the 'stdweb' or 'web-sys' features
- On Windows, implemented function to get HINSTANCE
- On macOS, implement `run_return`.
- On iOS, fix inverted parameter in `set_prefers_home_indicator_hidden`.
- On X11, performance is improved when rapidly calling `Window::set_cursor_icon`.
- On iOS, fix improper `msg_send` usage that was UB and/or would break if `!` is stabilized.
- On Windows, unset `maximized` when manually changing the window's position or size.
- On Windows, add touch pressure information for touch events.
- On macOS, differentiate between `CursorIcon::Grab` and `CursorIcon::Grabbing`.
- On Wayland, fix event processing sometimes stalling when using OpenGL with vsync.
- Officially remove the Emscripten backend.
- On Windows, fix handling of surrogate pairs when dispatching `ReceivedCharacter`.
- On macOS 10.15, fix freeze upon exiting exclusive fullscreen mode.
- On iOS, fix panic upon closing the app.
- On X11, allow setting mulitple `XWindowType`s.
- On iOS, fix null window on initial `HiDpiFactorChanged` event.
- On Windows, fix fullscreen window shrinking upon getting restored to a normal window.
- On macOS, fix events not being emitted during modal loops, such as when windows are being resized
  by the user.
- On Windows, fix hovering the mouse over the active window creating an endless stream of CursorMoved events.
- Always dispatch a `RedrawRequested` event after creating a new window.
- On X11, return dummy monitor data to avoid panicking when no monitors exist.
- On X11, prevent stealing input focus when creating a new window.
  Only steal input focus when entering fullscreen mode.
- On Wayland, fixed DeviceEvents for relative mouse movement is not always produced
- On Wayland, add support for set_cursor_visible and set_cursor_grab.
- On Wayland, fixed DeviceEvents for relative mouse movement is not always produced.
- Removed `derivative` crate dependency.
- On Wayland, add support for set_cursor_icon.
- Use `impl Iterator<Item = MonitorHandle>` instead of `AvailableMonitorsIter` consistently.
- On macOS, fix fullscreen state being updated after entering fullscreen instead of before,
  resulting in `Window::fullscreen` returning the old state in `Resized` events instead of
  reflecting the new fullscreen state
- On X11, fix use-after-free during window creation
- On Windows, disable monitor change keyboard shortcut while in exclusive fullscreen.
- On Windows, ensure that changing a borderless fullscreen window's monitor via keyboard shortcuts keeps the window fullscreen on the new monitor.
- Prevent `EventLoop::new` and `EventLoop::with_user_event` from getting called outside the main thread.
  - This is because some platforms cannot run the event loop outside the main thread. Preventing this
    reduces the potential for cross-platform compatibility gotchyas.
- On Windows and Linux X11/Wayland, add platform-specific functions for creating an `EventLoop` outside the main thread.
- On Wayland, drop resize events identical to the current window size.
- On Windows, fix window rectangle not getting set correctly on high-DPI systems.

# 0.20.0 Alpha 3 (2019-08-14)

- On macOS, drop the run closure on exit.
- On Windows, location of `WindowEvent::Touch` are window client coordinates instead of screen coordinates.
- On X11, fix delayed events after window redraw.
- On macOS, add `WindowBuilderExt::with_disallow_hidpi` to have the option to turn off best resolution openGL surface.
- On Windows, screen saver won't start if the window is in fullscreen mode.
- Change all occurrences of the `new_user_event` method to `with_user_event`.
- On macOS, the dock and the menu bar are now hidden in fullscreen mode.
- `Window::set_fullscreen` now takes `Option<Fullscreen>` where `Fullscreen`
  consists of `Fullscreen::Exclusive(VideoMode)` and
  `Fullscreen::Borderless(MonitorHandle)` variants.
    - Adds support for exclusive fullscreen mode.
- On iOS, add support for hiding the home indicator.
- On iOS, add support for deferring system gestures.
- On iOS, fix a crash that occurred while acquiring a monitor's name.
- On iOS, fix armv7-apple-ios compile target.
- Removed the `T: Clone` requirement from the `Clone` impl of `EventLoopProxy<T>`.
- On iOS, disable overscan compensation for external displays (removes black
  bars surrounding the image).
- On Linux, the functions `is_wayland`, `is_x11`, `xlib_xconnection` and `wayland_display` have been moved to a new `EventLoopWindowTargetExtUnix` trait.
- On iOS, add `set_prefers_status_bar_hidden` extension function instead of
  hijacking `set_decorations` for this purpose.
- On macOS and iOS, corrected the auto trait impls of `EventLoopProxy`.
- On iOS, add touch pressure information for touch events.
- Implement `raw_window_handle::HasRawWindowHandle` for `Window` type on all supported platforms.
- On macOS, fix the signature of `-[NSView drawRect:]`.
- On iOS, fix the behavior of `ControlFlow::Poll`. It wasn't polling if that was the only mode ever used by the application.
- On iOS, fix DPI sent out by views on creation was `0.0` - now it gives a reasonable number.
- On iOS, RedrawRequested now works for gl/metal backed views.
- On iOS, RedrawRequested is generally ordered after EventsCleared.

# 0.20.0 Alpha 2 (2019-07-09)

- On X11, non-resizable windows now have maximize explicitly disabled.
- On Windows, support paths longer than MAX_PATH (260 characters) in `WindowEvent::DroppedFile`
and `WindowEvent::HoveredFile`.
- On Mac, implement `DeviceEvent::Button`.
- Change `Event::Suspended(true / false)` to `Event::Suspended` and `Event::Resumed`.
- On X11, fix sanity check which checks that a monitor's reported width and height (in millimeters) are non-zero when calculating the DPI factor.
- Revert the use of invisible surfaces in Wayland, which introduced graphical glitches with OpenGL (#835)
- On X11, implement `_NET_WM_PING` to allow desktop environment to kill unresponsive programs.
- On Windows, when a window is initially invisible, it won't take focus from the existing visible windows.
- On Windows, fix multiple calls to `request_redraw` during `EventsCleared` sending multiple `RedrawRequested events.`
- On Windows, fix edge case where `RedrawRequested` could be dispatched before input events in event loop iteration.
- On Windows, fix timing issue that could cause events to be improperly dispatched after `RedrawRequested` but before `EventsCleared`.
- On macOS, drop unused Metal dependency.
- On Windows, fix the trail effect happening on transparent decorated windows. Borderless (or un-decorated) windows were not affected.
- On Windows, fix `with_maximized` not properly setting window size to entire window.
- On macOS, change `WindowExtMacOS::request_user_attention()` to take an `enum` instead of a `bool`.

# 0.20.0 Alpha 1 (2019-06-21)

- Changes below are considered **breaking**.
- Change all occurrences of `EventsLoop` to `EventLoop`.
- Previously flat API is now exposed through `event`, `event_loop`, `monitor`, and `window` modules.
- `os` module changes:
  - Renamed to `platform`.
  - All traits now have platform-specific suffixes.
  - Exposes new `desktop` module on Windows, Mac, and Linux.
- Changes to event loop types:
  - `EventLoopProxy::wakeup` has been removed in favor of `send_event`.
  - **Major:** New `run` method drives winit event loop.
    - Returns `!` to ensure API behaves identically across all supported platforms.
      - This allows `emscripten` implementation to work without lying about the API.
    - `ControlFlow`'s variants have been replaced with `Wait`, `WaitUntil(Instant)`, `Poll`, and `Exit`.
      - Is read after `EventsCleared` is processed.
      - `Wait` waits until new events are available.
      - `WaitUntil` waits until either new events are available or the provided time has been reached.
      - `Poll` instantly resumes the event loop.
      - `Exit` aborts the event loop.
    - Takes a closure that implements `'static + FnMut(Event<T>, &EventLoop<T>, &mut ControlFlow)`.
      - `&EventLoop<T>` is provided to allow new `Window`s to be created.
  - **Major:** `platform::desktop` module exposes `EventLoopExtDesktop` trait with `run_return` method.
    - Behaves identically to `run`, but returns control flow to the calling context and can take non-`'static` closures.
  - `EventLoop`'s `poll_events` and `run_forever` methods have been removed in favor of `run` and `run_return`.
- Changes to events:
  - Remove `Event::Awakened` in favor of `Event::UserEvent(T)`.
    - Can be sent with `EventLoopProxy::send_event`.
  - Rename `WindowEvent::Refresh` to `WindowEvent::RedrawRequested`.
    - `RedrawRequested` can be sent by the user with the `Window::request_redraw` method.
  - `EventLoop`, `EventLoopProxy`, and `Event` are now generic over `T`, for use in `UserEvent`.
  - **Major:** Add `NewEvents(StartCause)`, `EventsCleared`, and `LoopDestroyed` variants to `Event`.
    - `NewEvents` is emitted when new events are ready to be processed by event loop.
      - `StartCause` describes why new events are available, with `ResumeTimeReached`, `Poll`, `WaitCancelled`, and `Init` (sent once at start of loop).
    - `EventsCleared` is emitted when all available events have been processed.
      - Can be used to perform logic that depends on all events being processed (e.g. an iteration of a game loop).
    - `LoopDestroyed` is emitted when the `run` or `run_return` method is about to exit.
- Rename `MonitorId` to `MonitorHandle`.
- Removed `serde` implementations from `ControlFlow`.
- Rename several functions to improve both internal consistency and compliance with Rust API guidelines.
- Remove `WindowBuilder::multitouch` field, since it was only implemented on a few platforms. Multitouch is always enabled now.
- **Breaking:** On macOS, change `ns` identifiers to use snake_case for consistency with iOS's `ui` identifiers.
- Add `MonitorHandle::video_modes` method for retrieving supported video modes for the given monitor.
- On Wayland, the window now exists even if nothing has been drawn.
- On Windows, fix initial dimensions of a fullscreen window.
- On Windows, Fix transparent borderless windows rendering wrong.

# Version 0.19.1 (2019-04-08)

- On Wayland, added a `get_wayland_display` function to `EventsLoopExt`.
- On Windows, fix `CursorMoved(0, 0)` getting dispatched on window focus.
- On macOS, fix command key event left and right reverse.
- On FreeBSD, NetBSD, and OpenBSD, fix build of X11 backend.
- On Linux, the numpad's add, subtract and divide keys are now mapped to the `Add`, `Subtract` and `Divide` virtual key codes
- On macOS, the numpad's subtract key has been added to the `Subtract` mapping
- On Wayland, the numpad's home, end, page up and page down keys are now mapped to the `Home`, `End`, `PageUp` and `PageDown` virtual key codes
- On Windows, fix icon not showing up in corner of window.
- On X11, change DPI scaling factor behavior. First, winit tries to read it from "Xft.dpi" XResource, and uses DPI calculation from xrandr dimensions as fallback behavior.

# Version 0.19.0 (2019-03-06)

- On X11, we will use the faster `XRRGetScreenResourcesCurrent` function instead of `XRRGetScreenResources` when available.
- On macOS, fix keycodes being incorrect when using a non-US keyboard layout.
- On Wayland, fix `with_title()` not setting the windows title
- On Wayland, add `set_wayland_theme()` to control client decoration color theme
- Added serde serialization to `os::unix::XWindowType`.
- **Breaking:** Remove the `icon_loading` feature and the associated `image` dependency.
- On X11, make event loop thread safe by replacing XNextEvent with select(2) and XCheckIfEvent
- On Windows, fix malformed function pointer typecast that could invoke undefined behavior.
- Refactored Windows state/flag-setting code.
- On Windows, hiding the cursor no longer hides the cursor for all Winit windows - just the one `hide_cursor` was called on.
- On Windows, cursor grabs used to get perpetually canceled when the grabbing window lost focus. Now, cursor grabs automatically get re-initialized when the window regains focus and the mouse moves over the client area.
- On Windows, only vertical mouse wheel events were handled. Now, horizontal mouse wheel events are also handled.
- On Windows, ignore the AltGr key when populating the `ModifersState` type.

# Version 0.18.1 (2018-12-30)

- On macOS, fix `Yen` (JIS) so applications receive the event.
- On X11 with a tiling WM, fixed high CPU usage when moving windows across monitors.
- On X11, fixed panic caused by dropping the window before running the event loop.
- on macOS, added `WindowExt::set_simple_fullscreen` which does not require a separate space
- Introduce `WindowBuilderExt::with_app_id` to allow setting the application ID on Wayland.
- On Windows, catch panics in event loop child thread and forward them to the parent thread. This prevents an invocation of undefined behavior due to unwinding into foreign code.
- On Windows, fix issue where resizing or moving window combined with grabbing the cursor would freeze program.
- On Windows, fix issue where resizing or moving window would eat `Awakened` events.
- On Windows, exiting fullscreen after entering fullscreen with disabled decorations no longer shrinks window.
- On X11, fixed a segfault when using virtual monitors with XRandR.
- Derive `Ord` and `PartialOrd` for `VirtualKeyCode` enum.
- On Windows, fix issue where hovering or dropping a non file item would create a panic.
- On Wayland, fix resizing and DPI calculation when a `wl_output` is removed without sending a `leave` event to the `wl_surface`, such as disconnecting a monitor from a laptop.
- On Wayland, DPI calculation is handled by smithay-client-toolkit.
- On X11, `WindowBuilder::with_min_dimensions` and `WindowBuilder::with_max_dimensions` now correctly account for DPI.
- Added support for generating dummy `DeviceId`s and `WindowId`s to better support unit testing.
- On macOS, fixed unsoundness in drag-and-drop that could result in drops being rejected.
- On macOS, implemented `WindowEvent::Refresh`.
- On macOS, all `MouseCursor` variants are now implemented and the cursor will no longer reset after unfocusing.
- Removed minimum supported Rust version guarantee.

# Version 0.18.0 (2018-11-07)

- **Breaking:** `image` crate upgraded to 0.20. This is exposed as part of the `icon_loading` API.
- On Wayland, pointer events will now provide the current modifiers state.
- On Wayland, titles will now be displayed in the window header decoration.
- On Wayland, key repetition is now ended when keyboard loses focus.
- On Wayland, windows will now use more stylish and modern client side decorations.
- On Wayland, windows will use server-side decorations when available.
- **Breaking:** Added support for F16-F24 keys (variants were added to the `VirtualKeyCode` enum).
- Fixed graphical glitches when resizing on Wayland.
- On Windows, fix freezes when performing certain actions after a window resize has been triggered. Reintroduces some visual artifacts when resizing.
- Updated window manager hints under X11 to v1.5 of [Extended Window Manager Hints](https://specifications.freedesktop.org/wm-spec/wm-spec-1.5.html#idm140200472629520).
- Added `WindowBuilderExt::with_gtk_theme_variant` to X11-specific `WindowBuilder` functions.
- Fixed UTF8 handling bug in X11 `set_title` function.
- On Windows, `Window::set_cursor` now applies immediately instead of requiring specific events to occur first.
- On Windows, the `HoveredFile` and `HoveredFileCancelled` events are now implemented.
- On Windows, fix `Window::set_maximized`.
- On Windows 10, fix transparency (#260).
- On macOS, fix modifiers during key repeat.
- Implemented the `Debug` trait for `Window`, `EventsLoop`, `EventsLoopProxy` and `WindowBuilder`.
- On X11, now a `Resized` event will always be generated after a DPI change to ensure the window's logical size is consistent with the new DPI.
- Added further clarifications to the DPI docs.
- On Linux, if neither X11 nor Wayland manage to initialize, the corresponding panic now consists of a single line only.
- Add optional `serde` feature with implementations of `Serialize`/`Deserialize` for DPI types and various event types.
- Add `PartialEq`, `Eq`, and `Hash` implementations on public types that could have them but were missing them.
- On X11, drag-and-drop receiving an unsupported drop type can no longer cause the WM to freeze.
- Fix issue whereby the OpenGL context would not appear at startup on macOS Mojave (#1069).
- **Breaking:** Removed `From<NSApplicationActivationPolicy>` impl from `ActivationPolicy` on macOS.
- On macOS, the application can request the user's attention with `WindowExt::request_user_attention`.

# Version 0.17.2 (2018-08-19)

- On macOS, fix `<C-Tab>` so applications receive the event.
- On macOS, fix `<Cmd-{key}>` so applications receive the event.
- On Wayland, key press events will now be repeated.

# Version 0.17.1 (2018-08-05)

- On X11, prevent a compilation failure in release mode for versions of Rust greater than or equal to 1.30.
- Fixed deadlock that broke fullscreen mode on Windows.

# Version 0.17.0 (2018-08-02)

- Cocoa and core-graphics updates.
- Fixed thread-safety issues in several `Window` functions on Windows.
- On MacOS, the key state for modifiers key events is now properly set.
- On iOS, the view is now set correctly. This makes it possible to render things (instead of being stuck on a black screen), and touch events work again.
- Added NetBSD support.
- **Breaking:** On iOS, `UIView` is now the default root view. `WindowBuilderExt::with_root_view_class` can be used to set the root view objective-c class to `GLKView` (OpenGLES) or `MTKView` (Metal/MoltenVK).
- On iOS, the `UIApplication` is not started until `Window::new` is called.
- Fixed thread unsafety with cursor hiding on macOS.
- On iOS, fixed the size of the `JmpBuf` type used for `setjmp`/`longjmp` calls. Previously this was a buffer overflow on most architectures.
- On Windows, use cached window DPI instead of repeatedly querying the system. This fixes sporadic crashes on Windows 7.

# Version 0.16.2 (2018-07-07)

- On Windows, non-resizable windows now have the maximization button disabled. This is consistent with behavior on macOS and popular X11 WMs.
- Corrected incorrect `unreachable!` usage when guessing the DPI factor with no detected monitors.

# Version 0.16.1 (2018-07-02)

- Added logging through `log`. Logging will become more extensive over time.
- On X11 and Windows, the window's DPI factor is guessed before creating the window. This *greatly* cuts back on unsightly auto-resizing that would occur immediately after window creation.
- Fixed X11 backend compilation for environments where `c_char` is unsigned.

# Version 0.16.0 (2018-06-25)

- Windows additionally has `WindowBuilderExt::with_no_redirection_bitmap`.
- **Breaking:** Removed `VirtualKeyCode::LMenu` and `VirtualKeyCode::RMenu`; Windows now generates `VirtualKeyCode::LAlt` and `VirtualKeyCode::RAlt` instead.
- On X11, exiting fullscreen no longer leaves the window in the monitor's top left corner.
- **Breaking:** `Window::hidpi_factor` has been renamed to `Window::get_hidpi_factor` for better consistency. `WindowEvent::HiDPIFactorChanged` has been renamed to `WindowEvent::HiDpiFactorChanged`. DPI factors are always represented as `f64` instead of `f32` now.
- The Windows backend is now DPI aware. `WindowEvent::HiDpiFactorChanged` is implemented, and `MonitorId::get_hidpi_factor` and `Window::hidpi_factor` return accurate values.
- Implemented `WindowEvent::HiDpiFactorChanged` on X11.
- On macOS, `Window::set_cursor_position` is now relative to the client area.
- On macOS, setting the maximum and minimum dimensions now applies to the client area dimensions rather than to the window dimensions.
- On iOS, `MonitorId::get_dimensions` has been implemented and both `MonitorId::get_hidpi_factor` and `Window::get_hidpi_factor` return accurate values.
- On Emscripten, `MonitorId::get_hidpi_factor` now returns the same value as `Window::get_hidpi_factor` (it previously would always return 1.0).
- **Breaking:** The entire API for sizes, positions, etc. has changed. In the majority of cases, winit produces and consumes positions and sizes as `LogicalPosition` and `LogicalSize`, respectively. The notable exception is `MonitorId` methods, which deal in `PhysicalPosition` and `PhysicalSize`. See the documentation for specifics and explanations of the types. Additionally, winit automatically conserves logical size when the DPI factor changes.
- **Breaking:** All deprecated methods have been removed. For `Window::platform_display` and `Window::platform_window`, switch to the appropriate platform-specific `WindowExt` methods. For `Window::get_inner_size_points` and `Window::get_inner_size_pixels`, use the `LogicalSize` returned by `Window::get_inner_size` and convert as needed.
- HiDPI support for Wayland.
- `EventsLoop::get_available_monitors` and `EventsLoop::get_primary_monitor` now have identical counterparts on `Window`, so this information can be acquired without an `EventsLoop` borrow.
- `AvailableMonitorsIter` now implements `Debug`.
- Fixed quirk on macOS where certain keys would generate characters at twice the normal rate when held down.
- On X11, all event loops now share the same `XConnection`.
- **Breaking:** `Window::set_cursor_state` and `CursorState` enum removed in favor of the more composable `Window::grab_cursor` and `Window::hide_cursor`. As a result, grabbing the cursor no longer automatically hides it; you must call both methods to retain the old behavior on Windows and macOS. `Cursor::NoneCursor` has been removed, as it's no longer useful.
- **Breaking:** `Window::set_cursor_position` now returns `Result<(), String>`, thus allowing for `Box<Error>` conversion via `?`.

# Version 0.15.1 (2018-06-13)

- On X11, the `Moved` event is no longer sent when the window is resized without changing position.
- `MouseCursor` and `CursorState` now implement `Default`.
- `WindowBuilder::with_resizable` implemented for Windows, X11, Wayland, and macOS.
- `Window::set_resizable` implemented for Windows, X11, Wayland, and macOS.
- On X11, if the monitor's width or height in millimeters is reported as 0, the DPI is now 1.0 instead of +inf.
- On X11, the environment variable `WINIT_HIDPI_FACTOR` has been added for overriding DPI factor.
- On X11, enabling transparency no longer causes the window contents to flicker when resizing.
- On X11, `with_override_redirect` now actually enables override redirect.
- macOS now generates `VirtualKeyCode::LAlt` and `VirtualKeyCode::RAlt` instead of `None` for both.
- On macOS, `VirtualKeyCode::RWin` and `VirtualKeyCode::LWin` are no longer switched.
- On macOS, windows without decorations can once again be resized.
- Fixed race conditions when creating an `EventsLoop` on X11, most commonly manifesting as "[xcb] Unknown sequence number while processing queue".
- On macOS, `CursorMoved` and `MouseInput` events are only generated if they occurs within the window's client area.
- On macOS, resizing the window no longer generates a spurious `MouseInput` event.

# Version 0.15.0 (2018-05-22)

- `Icon::to_cardinals` is no longer public, since it was never supposed to be.
- Wayland: improve diagnostics if initialization fails
- Fix some system event key doesn't work when focused, do not block keyevent forward to system on macOS
- On X11, the scroll wheel position is now correctly reset on i3 and other WMs that have the same quirk.
- On X11, `Window::get_current_monitor` now reliably returns the correct monitor.
- On X11, `Window::hidpi_factor` returns values from XRandR rather than the inaccurate values previously queried from the core protocol.
- On X11, the primary monitor is detected correctly even when using versions of XRandR less than 1.5.
- `MonitorId` now implements `Debug`.
- Fixed bug on macOS where using `with_decorations(false)` would cause `set_decorations(true)` to produce a transparent titlebar with no title.
- Implemented `MonitorId::get_position` on macOS.
- On macOS, `Window::get_current_monitor` now returns accurate values.
- Added `WindowBuilderExt::with_resize_increments` to macOS.
- **Breaking:** On X11, `WindowBuilderExt::with_resize_increments` and `WindowBuilderExt::with_base_size` now take `u32` values rather than `i32`.
- macOS keyboard handling has been overhauled, allowing for the use of dead keys, IME, etc. Right modifier keys are also no longer reported as being left.
- Added the `Window::set_ime_spot(x: i32, y: i32)` method, which is implemented on X11 and macOS.
- **Breaking**: `os::unix::WindowExt::send_xim_spot(x: i16, y: i16)` no longer exists. Switch to the new `Window::set_ime_spot(x: i32, y: i32)`, which has equivalent functionality.
- Fixed detection of `Pause` and `Scroll` keys on Windows.
- On Windows, alt-tabbing while the cursor is grabbed no longer makes it impossible to re-grab the cursor.
- On Windows, using `CursorState::Hide` when the cursor is grabbed now ungrabs the cursor first.
- Implemented `MouseCursor::NoneCursor` on Windows.
- Added `WindowBuilder::with_always_on_top` and `Window::set_always_on_top`. Implemented on Windows, macOS, and X11.
- On X11, `WindowBuilderExt` now has `with_class`, `with_override_redirect`, and `with_x11_window_type` to allow for more control over window creation. `WindowExt` additionally has `set_urgent`.
- More hints are set by default on X11, including `_NET_WM_PID` and `WM_CLIENT_MACHINE`. Note that prior to this, the `WM_CLASS` hint was automatically set to whatever value was passed to `with_title`. It's now set to the executable name to better conform to expectations and the specification; if this is undesirable, you must explicitly use `WindowBuilderExt::with_class`.

# Version 0.14.0 (2018-05-09)

- Created the `Copy`, `Paste` and `Cut` `VirtualKeyCode`s and added support for them on X11 and Wayland
- Fix `.with_decorations(false)` in macOS
- On Mac, `NSWindow` and supporting objects might be alive long after they were `closed` which resulted in apps consuming more heap then needed. Mainly it was affecting multi window applications. Not expecting any user visible change of behaviour after the fix.
- Fix regression of Window platform extensions for macOS where `NSFullSizeContentViewWindowMask` was not being correctly applied to `.fullsize_content_view`.
- Corrected `get_position` on Windows to be relative to the screen rather than to the taskbar.
- Corrected `Moved` event on Windows to use position values equivalent to those returned by `get_position`. It previously supplied client area positions instead of window positions, and would additionally interpret negative values as being very large (around `u16::MAX`).
- Implemented `Moved` event on macOS.
- On X11, the `Moved` event correctly use window positions rather than client area positions. Additionally, a stray `Moved` that unconditionally accompanied `Resized` with the client area position relative to the parent has been eliminated; `Moved` is still received alongside `Resized`, but now only once and always correctly.
- On Windows, implemented all variants of `DeviceEvent` other than `Text`. Mouse `DeviceEvent`s are now received even if the window isn't in the foreground.
- `DeviceId` on Windows is no longer a unit struct, and now contains a `u32`. For `WindowEvent`s, this will always be 0, but on `DeviceEvent`s it will be the handle to that device. `DeviceIdExt::get_persistent_identifier` can be used to acquire a unique identifier for that device that persists across replugs/reboots/etc.
- Corrected `run_forever` on X11 to stop discarding `Awakened` events.
- Various safety and correctness improvements to the X11 backend internals.
- Fixed memory leak on X11 every time the mouse entered the window.
- On X11, drag and drop now works reliably in release mode.
- Added `WindowBuilderExt::with_resize_increments` and `WindowBuilderExt::with_base_size` to X11, allowing for more optional hints to be set.
- Rework of the wayland backend, migrating it to use [Smithay's Client Toolkit](https://github.com/Smithay/client-toolkit).
- Added `WindowBuilder::with_window_icon` and `Window::set_window_icon`, finally making it possible to set the window icon on Windows and X11. The `icon_loading` feature can be enabled to allow for icons to be easily loaded; see example program `window_icon.rs` for usage.
- Windows additionally has `WindowBuilderExt::with_taskbar_icon` and `WindowExt::set_taskbar_icon`.
- On Windows, fix panic when trying to call `set_fullscreen(None)` on a window that has not been fullscreened prior.

# Version 0.13.1 (2018-04-26)

- Ensure necessary `x11-dl` version is used.

# Version 0.13.0 (2018-04-25)

- Implement `WindowBuilder::with_maximized`, `Window::set_fullscreen`, `Window::set_maximized` and `Window::set_decorations` for MacOS.
- Implement `WindowBuilder::with_maximized`, `Window::set_fullscreen`, `Window::set_maximized` and `Window::set_decorations` for Windows.
- On Windows, `WindowBuilder::with_fullscreen` no longer changing monitor display resolution.
- Overhauled X11 window geometry calculations. `get_position` and `set_position` are more universally accurate across different window managers, and `get_outer_size` actually works now.
- Fixed SIGSEGV/SIGILL crashes on macOS caused by stabilization of the `!` (never) type.
- Implement `WindowEvent::HiDPIFactorChanged` for macOS
- On X11, input methods now work completely out of the box, no longer requiring application developers to manually call `setlocale`. Additionally, when input methods are started, stopped, or restarted on the server end, it's correctly handled.
- Implemented `Refresh` event on Windows.
- Properly calculate the minimum and maximum window size on Windows, including window decorations.
- Map more `MouseCursor` variants to cursor icons on Windows.
- Corrected `get_position` on macOS to return outer frame position, not content area position.
- Corrected `set_position` on macOS to set outer frame position, not content area position.
- Added `get_inner_position` method to `Window`, which gets the position of the window's client area. This is implemented on all applicable platforms (all desktop platforms other than Wayland, where this isn't possible).
- **Breaking:** the `Closed` event has been replaced by `CloseRequested` and `Destroyed`. To migrate, you typically just need to replace all usages of `Closed` with `CloseRequested`; see example programs for more info. The exception is iOS, where `Closed` must be replaced by `Destroyed`.

# Version 0.12.0 (2018-04-06)

- Added subclass to macos windows so they can be made resizable even with no decorations.
- Dead keys now work properly on X11, no longer resulting in a panic.
- On X11, input method creation first tries to use the value from the user's `XMODIFIERS` environment variable, so application developers should no longer need to manually call `XSetLocaleModifiers`. If that fails, fallbacks are tried, which should prevent input method initialization from ever outright failing.
- Fixed thread safety issues with input methods on X11.
- Add support for `Touch` for win32 backend.
- Fixed `Window::get_inner_size` and friends to return the size in pixels instead of points when using HIDPI displays on OSX.

# Version 0.11.3 (2018-03-28)

- Added `set_min_dimensions` and `set_max_dimensions` methods to `Window`, and implemented on Windows, X11, Wayland, and OSX.
- On X11, dropping a `Window` actually closes it now, and clicking the window's × button (or otherwise having the WM signal to close it) will result in the window closing.
- Added `WindowBuilderExt` methods for macos: `with_titlebar_transparent`,
  `with_title_hidden`, `with_titlebar_buttons_hidden`,
  `with_fullsize_content_view`.
- Mapped X11 numpad keycodes (arrows, Home, End, PageUp, PageDown, Insert and Delete) to corresponding virtual keycodes

# Version 0.11.2 (2018-03-06)

- Impl `Hash`, `PartialEq`, and `Eq` for `events::ModifiersState`.
- Implement `MonitorId::get_hidpi_factor` for MacOS.
- Added method `os::macos::MonitorIdExt::get_nsscreen() -> *mut c_void` that gets a `NSScreen` object matching the monitor ID.
- Send `Awakened` event on Android when event loop is woken up.

# Version 0.11.1 (2018-02-19)

- Fixed windows not receiving mouse events when click-dragging the mouse outside the client area of a window, on Windows platforms.
- Added method `os::android::EventsLoopExt:set_suspend_callback(Option<Box<Fn(bool) -> ()>>)` that allows glutin to register a callback when a suspend event happens

# Version 0.11.0 (2018-02-09)

- Implement `MonitorId::get_dimensions` for Android.
- Added method `os::macos::WindowBuilderExt::with_movable_by_window_background(bool)` that allows to move a window without a titlebar - `with_decorations(false)`
- Implement `Window::set_fullscreen`, `Window::set_maximized` and `Window::set_decorations` for Wayland.
- Added `Caret` as VirtualKeyCode and support OSX ^-Key with german input.

# Version 0.10.1 (2018-02-05)

*Yanked*

# Version 0.10.0 (2017-12-27)

- Add support for `Touch` for emscripten backend.
- Added support for `DroppedFile`, `HoveredFile`, and `HoveredFileCancelled` to X11 backend.
- **Breaking:** `unix::WindowExt` no longer returns pointers for things that aren't actually pointers; `get_xlib_window` now returns `Option<std::os::raw::c_ulong>` and `get_xlib_screen_id` returns `Option<std::os::raw::c_int>`. Additionally, methods that previously returned `libc::c_void` have been changed to return `std::os::raw::c_void`, which are not interchangeable types, so users wanting the former will need to explicitly cast.
- Added `set_decorations` method to `Window` to allow decorations to be toggled after the window is built. Presently only implemented on X11.
- Raised the minimum supported version of Rust to 1.20 on MacOS due to usage of associated constants in new versions of cocoa and core-graphics.
- Added `modifiers` field to `MouseInput`, `MouseWheel`, and `CursorMoved` events to track the modifiers state (`ModifiersState`).
- Fixed the emscripten backend to return the size of the canvas instead of the size of the window.

# Version 0.9.0 (2017-12-01)

- Added event `WindowEvent::HiDPIFactorChanged`.
- Added method `MonitorId::get_hidpi_factor`.
- Deprecated `get_inner_size_pixels` and `get_inner_size_points` methods of `Window` in favor of
`get_inner_size`.
- **Breaking:** `EventsLoop` is `!Send` and `!Sync` because of platform-dependant constraints,
  but `Window`, `WindowId`, `DeviceId` and `MonitorId` guaranteed to be `Send`.
- `MonitorId::get_position` now returns `(i32, i32)` instead of `(u32, u32)`.
- Rewrite of the wayland backend to use wayland-client-0.11
- Support for dead keys on wayland for keyboard utf8 input
- Monitor enumeration on Windows is now implemented using `EnumDisplayMonitors` instead of
`EnumDisplayDevices`. This changes the value returned by `MonitorId::get_name()`.
- On Windows added `MonitorIdExt::hmonitor` method
- Impl `Clone` for `EventsLoopProxy`
- `EventsLoop::get_primary_monitor()` on X11 will fallback to any available monitor if no primary is found
- Support for touch event on wayland
- `WindowEvent`s `MouseMoved`, `MouseEntered`, and `MouseLeft` have been renamed to
`CursorMoved`, `CursorEntered`, and `CursorLeft`.
- New `DeviceEvent`s added, `MouseMotion` and `MouseWheel`.
- Send `CursorMoved` event after `CursorEntered` and `Focused` events.
- Add support for `ModifiersState`, `MouseMove`, `MouseInput`, `MouseMotion` for emscripten backend.

# Version 0.8.3 (2017-10-11)

- Fixed issue of calls to `set_inner_size` blocking on Windows.
- Mapped `ISO_Left_Tab` to `VirtualKeyCode::Tab` to make the key work with modifiers
- Fixed the X11 backed on 32bit targets

# Version 0.8.2 (2017-09-28)

- Uniformize keyboard scancode values accross Wayland and X11 (#297).
- Internal rework of the wayland event loop
- Added method `os::linux::WindowExt::is_ready`

# Version 0.8.1 (2017-09-22)

- Added various methods to `os::linux::EventsLoopExt`, plus some hidden items necessary to make
  glutin work.

# Version 0.8.0 (2017-09-21)

- Added `Window::set_maximized`, `WindowAttributes::maximized` and `WindowBuilder::with_maximized`.
- Added `Window::set_fullscreen`.
- Changed `with_fullscreen` to take a `Option<MonitorId>` instead of a `MonitorId`.
- Removed `MonitorId::get_native_identifer()` in favor of platform-specific traits in the `os`
  module.
- Changed `get_available_monitors()` and `get_primary_monitor()` to be methods of `EventsLoop`
  instead of stand-alone methods.
- Changed `EventsLoop` to be tied to a specific X11 or Wayland connection.
- Added a `os::linux::EventsLoopExt` trait that makes it possible to configure the connection.
- Fixed the emscripten code, which now compiles.
- Changed the X11 fullscreen code to use `xrandr` instead of `xxf86vm`.
- Fixed the Wayland backend to produce `Refresh` event after window creation.
- Changed the `Suspended` event to be outside of `WindowEvent`.
- Fixed the X11 backend sometimes reporting the wrong virtual key (#273).<|MERGE_RESOLUTION|>--- conflicted
+++ resolved
@@ -40,17 +40,14 @@
 # 0.22.1 (2020-04-16)
 
 - On X11, fix `ResumeTimeReached` being fired too early.
-<<<<<<< HEAD
 - On Web, replaced zero timeout for `ControlFlow::Poll` with `requestAnimationFrame`
 - On Web, fix a possible panic during event handling
 - On macOS, fix `EventLoopProxy` leaking memory for every instance.
 - On Windows, drag and drop can now be disabled with `WindowBuilderExtWindows::with_drag_and_drop(false)`.
-=======
 - Added `Clone` implementation for `'static` events.
 - On Web, replaced zero timeout for `ControlFlow::Poll` with `requestAnimationFrame`
 - On Web, fix a possible panic during event handling
 - On Windows, drag and drop is now optional and must be enabled with `WindowBuilderExtWindows::with_drag_and_drop(true)`.
->>>>>>> a0be77f5
 
 # 0.22.0 (2020-03-09)
 
