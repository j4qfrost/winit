# Unreleased

- On X11, fix `ResumeTimeReached` being fired too early.
<<<<<<< HEAD
- Added `Clone` implementation for `'static` events.
- On Web, replaced zero timeout for `ControlFlow::Poll` with `requestAnimationFrame`
- On Web, fix a possible panic during event handling
=======
- On Windows, drag and drop is now optional and must be enabled with `WindowBuilderExtWindows::with_drag_and_drop(true)`.
>>>>>>> a2eea3e9

# 0.22.0 (2020-03-09)

- On Windows, fix minor timing issue in wait_until_time_or_msg
- On Windows, rework handling of request_redraw() to address panics.
- On macOS, fix `set_simple_screen` to remember frame excluding title bar.
- On Wayland, fix coordinates in touch events when scale factor isn't 1.
- On Wayland, fix color from `close_button_icon_color` not applying.
- Ignore locale if unsupported by X11 backend
- On Wayland, Add HiDPI cursor support
- On Web, add the ability to query "Light" or "Dark" system theme send `ThemeChanged` on change.
- Fix `Event::to_static` returning `None` for user events.
- On Wayland, Hide CSD for fullscreen windows.
- On Windows, ignore spurious mouse move messages.
- **Breaking:** Move `ModifiersChanged` variant from `DeviceEvent` to `WindowEvent`.
- On Windows, add `IconExtWindows` trait which exposes creating an `Icon` from an external file or embedded resource
- Add `BadIcon::OsError` variant for when OS icon functionality fails
- On Windows, fix crash at startup on systems that do not properly support Windows' Dark Mode
- Revert On macOS, fix not sending ReceivedCharacter event for specific keys combinations.
- on macOS, fix incorrect ReceivedCharacter events for some key combinations.
- **Breaking:** Use `i32` instead of `u32` for position type in `WindowEvent::Moved`.

# 0.21.0 (2020-02-04)

- On Windows, fixed "error: linking with `link.exe` failed: exit code: 1120" error on older versions of windows.
- On macOS, fix set_minimized(true) works only with decorations.
- On macOS, add `hide_application` to `EventLoopWindowTarget` via a new `EventLoopWindowTargetExtMacOS` trait. `hide_application` will hide the entire application by calling `-[NSApplication hide: nil]`.
- On macOS, fix not sending ReceivedCharacter event for specific keys combinations.
- On macOS, fix `CursorMoved` event reporting the cursor position using logical coordinates.
- On macOS, fix issue where unbundled applications would sometimes open without being focused.
- On macOS, fix `run_return` does not return unless it receives a message.
- On Windows, fix bug where `RedrawRequested` would only get emitted every other iteration of the event loop.
- On X11, fix deadlock on window state when handling certain window events.
- `WindowBuilder` now implements `Default`.
- **Breaking:** `WindowEvent::CursorMoved` changed to `f64` units, preserving high-precision data supplied by most backends
- On Wayland, fix coordinates in mouse events when scale factor isn't 1
- On Web, add the ability to provide a custom canvas
- **Breaking:** On Wayland, the `WaylandTheme` struct has been replaced with a `Theme` trait, allowing for extra configuration

# 0.20.0 (2020-01-05)

- On X11, fix `ModifiersChanged` emitting incorrect modifier change events
- **Breaking**: Overhaul how Winit handles DPI:
  + Window functions and events now return `PhysicalSize` instead of `LogicalSize`.
  + Functions that take `Size` or `Position` types can now take either `Logical` or `Physical` types.
  + `hidpi_factor` has been renamed to `scale_factor`.
  + `HiDpiFactorChanged` has been renamed to `ScaleFactorChanged`, and lets you control how the OS
    resizes the window in response to the change.
  + On X11, deprecate `WINIT_HIDPI_FACTOR` environment variable in favor of `WINIT_X11_SCALE_FACTOR`.
  + `Size` and `Position` types are now generic over their exact pixel type.

# 0.20.0 Alpha 6 (2020-01-03)

- On macOS, fix `set_cursor_visible` hides cursor outside of window.
- On macOS, fix `CursorEntered` and `CursorLeft` events fired at old window size.
- On macOS, fix error when `set_fullscreen` is called during fullscreen transition.
- On all platforms except mobile and WASM, implement `Window::set_minimized`.
- On X11, fix `CursorEntered` event being generated for non-winit windows.
- On macOS, fix crash when starting maximized without decorations.
- On macOS, fix application not terminating on `run_return`.
- On Wayland, fix cursor icon updates on window borders when using CSD.
- On Wayland, under mutter(GNOME Wayland), fix CSD being behind the status bar, when starting window in maximized mode.
- On Windows, theme the title bar according to whether the system theme is "Light" or "Dark".
- Added `WindowEvent::ThemeChanged` variant to handle changes to the system theme. Currently only implemented on Windows.
- **Breaking**: Changes to the `RedrawRequested` event (#1041):
  - `RedrawRequested` has been moved from `WindowEvent` to `Event`.
  - `EventsCleared` has been renamed to `MainEventsCleared`.
  - `RedrawRequested` is now issued only after `MainEventsCleared`.
  - `RedrawEventsCleared` is issued after each set of `RedrawRequested` events.
- Implement synthetic window focus key events on Windows.
- **Breaking**: Change `ModifiersState` to a `bitflags` struct.
- On Windows, implement `VirtualKeyCode` translation for `LWin` and `RWin`.
- On Windows, fix closing the last opened window causing `DeviceEvent`s to stop getting emitted.
- On Windows, fix `Window::set_visible` not setting internal flags correctly. This resulted in some weird behavior.
- Add `DeviceEvent::ModifiersChanged`.
  - Deprecate `modifiers` fields in other events in favor of `ModifiersChanged`.
- On X11, `WINIT_HIDPI_FACTOR` now dominates `Xft.dpi` when picking DPI factor for output.
- On X11, add special value `randr` for `WINIT_HIDPI_FACTOR` to make winit use self computed DPI factor instead of the one from `Xft.dpi`.

# 0.20.0 Alpha 5 (2019-12-09)

- On macOS, fix application termination on `ControlFlow::Exit`
- On Windows, fix missing `ReceivedCharacter` events when Alt is held.
- On macOS, stop emitting private corporate characters in `ReceivedCharacter` events.
- On X11, fix misreporting DPI factor at startup.
- On X11, fix events not being reported when using `run_return`.
- On X11, fix key modifiers being incorrectly reported.
- On X11, fix window creation hanging when another window is fullscreen.
- On Windows, fix focusing unfocused windows when switching from fullscreen to windowed.
- On X11, fix reporting incorrect DPI factor when waking from suspend.
- Change `EventLoopClosed` to contain the original event.
- **Breaking**: Add `is_synthetic` field to `WindowEvent` variant `KeyboardInput`,
  indicating that the event is generated by winit.
- On X11, generate synthetic key events for keys held when a window gains or loses focus.
- On X11, issue a `CursorMoved` event when a `Touch` event occurs,
  as X11 implicitly moves the cursor for such events.

# 0.20.0 Alpha 4 (2019-10-18)

- Add web support via the 'stdweb' or 'web-sys' features
- On Windows, implemented function to get HINSTANCE
- On macOS, implement `run_return`.
- On iOS, fix inverted parameter in `set_prefers_home_indicator_hidden`.
- On X11, performance is improved when rapidly calling `Window::set_cursor_icon`.
- On iOS, fix improper `msg_send` usage that was UB and/or would break if `!` is stabilized.
- On Windows, unset `maximized` when manually changing the window's position or size.
- On Windows, add touch pressure information for touch events.
- On macOS, differentiate between `CursorIcon::Grab` and `CursorIcon::Grabbing`.
- On Wayland, fix event processing sometimes stalling when using OpenGL with vsync.
- Officially remove the Emscripten backend.
- On Windows, fix handling of surrogate pairs when dispatching `ReceivedCharacter`.
- On macOS 10.15, fix freeze upon exiting exclusive fullscreen mode.
- On iOS, fix panic upon closing the app.
- On X11, allow setting mulitple `XWindowType`s.
- On iOS, fix null window on initial `HiDpiFactorChanged` event.
- On Windows, fix fullscreen window shrinking upon getting restored to a normal window.
- On macOS, fix events not being emitted during modal loops, such as when windows are being resized
  by the user.
- On Windows, fix hovering the mouse over the active window creating an endless stream of CursorMoved events.
- Always dispatch a `RedrawRequested` event after creating a new window.
- On X11, return dummy monitor data to avoid panicking when no monitors exist.
- On X11, prevent stealing input focus when creating a new window.
  Only steal input focus when entering fullscreen mode.
- On Wayland, fixed DeviceEvents for relative mouse movement is not always produced
- On Wayland, add support for set_cursor_visible and set_cursor_grab.
- On Wayland, fixed DeviceEvents for relative mouse movement is not always produced.
- Removed `derivative` crate dependency.
- On Wayland, add support for set_cursor_icon.
- Use `impl Iterator<Item = MonitorHandle>` instead of `AvailableMonitorsIter` consistently.
- On macOS, fix fullscreen state being updated after entering fullscreen instead of before,
  resulting in `Window::fullscreen` returning the old state in `Resized` events instead of
  reflecting the new fullscreen state
- On X11, fix use-after-free during window creation
- On Windows, disable monitor change keyboard shortcut while in exclusive fullscreen.
- On Windows, ensure that changing a borderless fullscreen window's monitor via keyboard shortcuts keeps the window fullscreen on the new monitor.
- Prevent `EventLoop::new` and `EventLoop::with_user_event` from getting called outside the main thread.
  - This is because some platforms cannot run the event loop outside the main thread. Preventing this
    reduces the potential for cross-platform compatibility gotchyas.
- On Windows and Linux X11/Wayland, add platform-specific functions for creating an `EventLoop` outside the main thread.
- On Wayland, drop resize events identical to the current window size.
- On Windows, fix window rectangle not getting set correctly on high-DPI systems.

# 0.20.0 Alpha 3 (2019-08-14)

- On macOS, drop the run closure on exit.
- On Windows, location of `WindowEvent::Touch` are window client coordinates instead of screen coordinates.
- On X11, fix delayed events after window redraw.
- On macOS, add `WindowBuilderExt::with_disallow_hidpi` to have the option to turn off best resolution openGL surface.
- On Windows, screen saver won't start if the window is in fullscreen mode.
- Change all occurrences of the `new_user_event` method to `with_user_event`.
- On macOS, the dock and the menu bar are now hidden in fullscreen mode.
- `Window::set_fullscreen` now takes `Option<Fullscreen>` where `Fullscreen`
  consists of `Fullscreen::Exclusive(VideoMode)` and
  `Fullscreen::Borderless(MonitorHandle)` variants.
    - Adds support for exclusive fullscreen mode.
- On iOS, add support for hiding the home indicator.
- On iOS, add support for deferring system gestures.
- On iOS, fix a crash that occurred while acquiring a monitor's name.
- On iOS, fix armv7-apple-ios compile target.
- Removed the `T: Clone` requirement from the `Clone` impl of `EventLoopProxy<T>`.
- On iOS, disable overscan compensation for external displays (removes black
  bars surrounding the image).
- On Linux, the functions `is_wayland`, `is_x11`, `xlib_xconnection` and `wayland_display` have been moved to a new `EventLoopWindowTargetExtUnix` trait.
- On iOS, add `set_prefers_status_bar_hidden` extension function instead of
  hijacking `set_decorations` for this purpose.
- On macOS and iOS, corrected the auto trait impls of `EventLoopProxy`.
- On iOS, add touch pressure information for touch events.
- Implement `raw_window_handle::HasRawWindowHandle` for `Window` type on all supported platforms.
- On macOS, fix the signature of `-[NSView drawRect:]`.
- On iOS, fix the behavior of `ControlFlow::Poll`. It wasn't polling if that was the only mode ever used by the application.
- On iOS, fix DPI sent out by views on creation was `0.0` - now it gives a reasonable number.
- On iOS, RedrawRequested now works for gl/metal backed views.
- On iOS, RedrawRequested is generally ordered after EventsCleared.

# 0.20.0 Alpha 2 (2019-07-09)

- On X11, non-resizable windows now have maximize explicitly disabled.
- On Windows, support paths longer than MAX_PATH (260 characters) in `WindowEvent::DroppedFile`
and `WindowEvent::HoveredFile`.
- On Mac, implement `DeviceEvent::Button`.
- Change `Event::Suspended(true / false)` to `Event::Suspended` and `Event::Resumed`.
- On X11, fix sanity check which checks that a monitor's reported width and height (in millimeters) are non-zero when calculating the DPI factor.
- Revert the use of invisible surfaces in Wayland, which introduced graphical glitches with OpenGL (#835)
- On X11, implement `_NET_WM_PING` to allow desktop environment to kill unresponsive programs.
- On Windows, when a window is initially invisible, it won't take focus from the existing visible windows.
- On Windows, fix multiple calls to `request_redraw` during `EventsCleared` sending multiple `RedrawRequested events.`
- On Windows, fix edge case where `RedrawRequested` could be dispatched before input events in event loop iteration.
- On Windows, fix timing issue that could cause events to be improperly dispatched after `RedrawRequested` but before `EventsCleared`.
- On macOS, drop unused Metal dependency.
- On Windows, fix the trail effect happening on transparent decorated windows. Borderless (or un-decorated) windows were not affected.
- On Windows, fix `with_maximized` not properly setting window size to entire window.
- On macOS, change `WindowExtMacOS::request_user_attention()` to take an `enum` instead of a `bool`.

# 0.20.0 Alpha 1 (2019-06-21)

- Changes below are considered **breaking**.
- Change all occurrences of `EventsLoop` to `EventLoop`.
- Previously flat API is now exposed through `event`, `event_loop`, `monitor`, and `window` modules.
- `os` module changes:
  - Renamed to `platform`.
  - All traits now have platform-specific suffixes.
  - Exposes new `desktop` module on Windows, Mac, and Linux.
- Changes to event loop types:
  - `EventLoopProxy::wakeup` has been removed in favor of `send_event`.
  - **Major:** New `run` method drives winit event loop.
    - Returns `!` to ensure API behaves identically across all supported platforms.
      - This allows `emscripten` implementation to work without lying about the API.
    - `ControlFlow`'s variants have been replaced with `Wait`, `WaitUntil(Instant)`, `Poll`, and `Exit`.
      - Is read after `EventsCleared` is processed.
      - `Wait` waits until new events are available.
      - `WaitUntil` waits until either new events are available or the provided time has been reached.
      - `Poll` instantly resumes the event loop.
      - `Exit` aborts the event loop.
    - Takes a closure that implements `'static + FnMut(Event<T>, &EventLoop<T>, &mut ControlFlow)`.
      - `&EventLoop<T>` is provided to allow new `Window`s to be created.
  - **Major:** `platform::desktop` module exposes `EventLoopExtDesktop` trait with `run_return` method.
    - Behaves identically to `run`, but returns control flow to the calling context and can take non-`'static` closures.
  - `EventLoop`'s `poll_events` and `run_forever` methods have been removed in favor of `run` and `run_return`.
- Changes to events:
  - Remove `Event::Awakened` in favor of `Event::UserEvent(T)`.
    - Can be sent with `EventLoopProxy::send_event`.
  - Rename `WindowEvent::Refresh` to `WindowEvent::RedrawRequested`.
    - `RedrawRequested` can be sent by the user with the `Window::request_redraw` method.
  - `EventLoop`, `EventLoopProxy`, and `Event` are now generic over `T`, for use in `UserEvent`.
  - **Major:** Add `NewEvents(StartCause)`, `EventsCleared`, and `LoopDestroyed` variants to `Event`.
    - `NewEvents` is emitted when new events are ready to be processed by event loop.
      - `StartCause` describes why new events are available, with `ResumeTimeReached`, `Poll`, `WaitCancelled`, and `Init` (sent once at start of loop).
    - `EventsCleared` is emitted when all available events have been processed.
      - Can be used to perform logic that depends on all events being processed (e.g. an iteration of a game loop).
    - `LoopDestroyed` is emitted when the `run` or `run_return` method is about to exit.
- Rename `MonitorId` to `MonitorHandle`.
- Removed `serde` implementations from `ControlFlow`.
- Rename several functions to improve both internal consistency and compliance with Rust API guidelines.
- Remove `WindowBuilder::multitouch` field, since it was only implemented on a few platforms. Multitouch is always enabled now.
- **Breaking:** On macOS, change `ns` identifiers to use snake_case for consistency with iOS's `ui` identifiers.
- Add `MonitorHandle::video_modes` method for retrieving supported video modes for the given monitor.
- On Wayland, the window now exists even if nothing has been drawn.
- On Windows, fix initial dimensions of a fullscreen window.
- On Windows, Fix transparent borderless windows rendering wrong.

# Version 0.19.1 (2019-04-08)

- On Wayland, added a `get_wayland_display` function to `EventsLoopExt`.
- On Windows, fix `CursorMoved(0, 0)` getting dispatched on window focus.
- On macOS, fix command key event left and right reverse.
- On FreeBSD, NetBSD, and OpenBSD, fix build of X11 backend.
- On Linux, the numpad's add, subtract and divide keys are now mapped to the `Add`, `Subtract` and `Divide` virtual key codes
- On macOS, the numpad's subtract key has been added to the `Subtract` mapping
- On Wayland, the numpad's home, end, page up and page down keys are now mapped to the `Home`, `End`, `PageUp` and `PageDown` virtual key codes
- On Windows, fix icon not showing up in corner of window.
- On X11, change DPI scaling factor behavior. First, winit tries to read it from "Xft.dpi" XResource, and uses DPI calculation from xrandr dimensions as fallback behavior.

# Version 0.19.0 (2019-03-06)

- On X11, we will use the faster `XRRGetScreenResourcesCurrent` function instead of `XRRGetScreenResources` when available.
- On macOS, fix keycodes being incorrect when using a non-US keyboard layout.
- On Wayland, fix `with_title()` not setting the windows title
- On Wayland, add `set_wayland_theme()` to control client decoration color theme
- Added serde serialization to `os::unix::XWindowType`.
- **Breaking:** Remove the `icon_loading` feature and the associated `image` dependency.
- On X11, make event loop thread safe by replacing XNextEvent with select(2) and XCheckIfEvent
- On Windows, fix malformed function pointer typecast that could invoke undefined behavior.
- Refactored Windows state/flag-setting code.
- On Windows, hiding the cursor no longer hides the cursor for all Winit windows - just the one `hide_cursor` was called on.
- On Windows, cursor grabs used to get perpetually canceled when the grabbing window lost focus. Now, cursor grabs automatically get re-initialized when the window regains focus and the mouse moves over the client area.
- On Windows, only vertical mouse wheel events were handled. Now, horizontal mouse wheel events are also handled.
- On Windows, ignore the AltGr key when populating the `ModifersState` type.

# Version 0.18.1 (2018-12-30)

- On macOS, fix `Yen` (JIS) so applications receive the event.
- On X11 with a tiling WM, fixed high CPU usage when moving windows across monitors.
- On X11, fixed panic caused by dropping the window before running the event loop.
- on macOS, added `WindowExt::set_simple_fullscreen` which does not require a separate space
- Introduce `WindowBuilderExt::with_app_id` to allow setting the application ID on Wayland.
- On Windows, catch panics in event loop child thread and forward them to the parent thread. This prevents an invocation of undefined behavior due to unwinding into foreign code.
- On Windows, fix issue where resizing or moving window combined with grabbing the cursor would freeze program.
- On Windows, fix issue where resizing or moving window would eat `Awakened` events.
- On Windows, exiting fullscreen after entering fullscreen with disabled decorations no longer shrinks window.
- On X11, fixed a segfault when using virtual monitors with XRandR.
- Derive `Ord` and `PartialOrd` for `VirtualKeyCode` enum.
- On Windows, fix issue where hovering or dropping a non file item would create a panic.
- On Wayland, fix resizing and DPI calculation when a `wl_output` is removed without sending a `leave` event to the `wl_surface`, such as disconnecting a monitor from a laptop.
- On Wayland, DPI calculation is handled by smithay-client-toolkit.
- On X11, `WindowBuilder::with_min_dimensions` and `WindowBuilder::with_max_dimensions` now correctly account for DPI.
- Added support for generating dummy `DeviceId`s and `WindowId`s to better support unit testing.
- On macOS, fixed unsoundness in drag-and-drop that could result in drops being rejected.
- On macOS, implemented `WindowEvent::Refresh`.
- On macOS, all `MouseCursor` variants are now implemented and the cursor will no longer reset after unfocusing.
- Removed minimum supported Rust version guarantee.

# Version 0.18.0 (2018-11-07)

- **Breaking:** `image` crate upgraded to 0.20. This is exposed as part of the `icon_loading` API.
- On Wayland, pointer events will now provide the current modifiers state.
- On Wayland, titles will now be displayed in the window header decoration.
- On Wayland, key repetition is now ended when keyboard loses focus.
- On Wayland, windows will now use more stylish and modern client side decorations.
- On Wayland, windows will use server-side decorations when available.
- **Breaking:** Added support for F16-F24 keys (variants were added to the `VirtualKeyCode` enum).
- Fixed graphical glitches when resizing on Wayland.
- On Windows, fix freezes when performing certain actions after a window resize has been triggered. Reintroduces some visual artifacts when resizing.
- Updated window manager hints under X11 to v1.5 of [Extended Window Manager Hints](https://specifications.freedesktop.org/wm-spec/wm-spec-1.5.html#idm140200472629520).
- Added `WindowBuilderExt::with_gtk_theme_variant` to X11-specific `WindowBuilder` functions.
- Fixed UTF8 handling bug in X11 `set_title` function.
- On Windows, `Window::set_cursor` now applies immediately instead of requiring specific events to occur first.
- On Windows, the `HoveredFile` and `HoveredFileCancelled` events are now implemented.
- On Windows, fix `Window::set_maximized`.
- On Windows 10, fix transparency (#260).
- On macOS, fix modifiers during key repeat.
- Implemented the `Debug` trait for `Window`, `EventsLoop`, `EventsLoopProxy` and `WindowBuilder`.
- On X11, now a `Resized` event will always be generated after a DPI change to ensure the window's logical size is consistent with the new DPI.
- Added further clarifications to the DPI docs.
- On Linux, if neither X11 nor Wayland manage to initialize, the corresponding panic now consists of a single line only.
- Add optional `serde` feature with implementations of `Serialize`/`Deserialize` for DPI types and various event types.
- Add `PartialEq`, `Eq`, and `Hash` implementations on public types that could have them but were missing them.
- On X11, drag-and-drop receiving an unsupported drop type can no longer cause the WM to freeze.
- Fix issue whereby the OpenGL context would not appear at startup on macOS Mojave (#1069).
- **Breaking:** Removed `From<NSApplicationActivationPolicy>` impl from `ActivationPolicy` on macOS.
- On macOS, the application can request the user's attention with `WindowExt::request_user_attention`.

# Version 0.17.2 (2018-08-19)

- On macOS, fix `<C-Tab>` so applications receive the event.
- On macOS, fix `<Cmd-{key}>` so applications receive the event.
- On Wayland, key press events will now be repeated.

# Version 0.17.1 (2018-08-05)

- On X11, prevent a compilation failure in release mode for versions of Rust greater than or equal to 1.30.
- Fixed deadlock that broke fullscreen mode on Windows.

# Version 0.17.0 (2018-08-02)

- Cocoa and core-graphics updates.
- Fixed thread-safety issues in several `Window` functions on Windows.
- On MacOS, the key state for modifiers key events is now properly set.
- On iOS, the view is now set correctly. This makes it possible to render things (instead of being stuck on a black screen), and touch events work again.
- Added NetBSD support.
- **Breaking:** On iOS, `UIView` is now the default root view. `WindowBuilderExt::with_root_view_class` can be used to set the root view objective-c class to `GLKView` (OpenGLES) or `MTKView` (Metal/MoltenVK).
- On iOS, the `UIApplication` is not started until `Window::new` is called.
- Fixed thread unsafety with cursor hiding on macOS.
- On iOS, fixed the size of the `JmpBuf` type used for `setjmp`/`longjmp` calls. Previously this was a buffer overflow on most architectures.
- On Windows, use cached window DPI instead of repeatedly querying the system. This fixes sporadic crashes on Windows 7.

# Version 0.16.2 (2018-07-07)

- On Windows, non-resizable windows now have the maximization button disabled. This is consistent with behavior on macOS and popular X11 WMs.
- Corrected incorrect `unreachable!` usage when guessing the DPI factor with no detected monitors.

# Version 0.16.1 (2018-07-02)

- Added logging through `log`. Logging will become more extensive over time.
- On X11 and Windows, the window's DPI factor is guessed before creating the window. This *greatly* cuts back on unsightly auto-resizing that would occur immediately after window creation.
- Fixed X11 backend compilation for environments where `c_char` is unsigned.

# Version 0.16.0 (2018-06-25)

- Windows additionally has `WindowBuilderExt::with_no_redirection_bitmap`.
- **Breaking:** Removed `VirtualKeyCode::LMenu` and `VirtualKeyCode::RMenu`; Windows now generates `VirtualKeyCode::LAlt` and `VirtualKeyCode::RAlt` instead.
- On X11, exiting fullscreen no longer leaves the window in the monitor's top left corner.
- **Breaking:** `Window::hidpi_factor` has been renamed to `Window::get_hidpi_factor` for better consistency. `WindowEvent::HiDPIFactorChanged` has been renamed to `WindowEvent::HiDpiFactorChanged`. DPI factors are always represented as `f64` instead of `f32` now.
- The Windows backend is now DPI aware. `WindowEvent::HiDpiFactorChanged` is implemented, and `MonitorId::get_hidpi_factor` and `Window::hidpi_factor` return accurate values.
- Implemented `WindowEvent::HiDpiFactorChanged` on X11.
- On macOS, `Window::set_cursor_position` is now relative to the client area.
- On macOS, setting the maximum and minimum dimensions now applies to the client area dimensions rather than to the window dimensions.
- On iOS, `MonitorId::get_dimensions` has been implemented and both `MonitorId::get_hidpi_factor` and `Window::get_hidpi_factor` return accurate values.
- On Emscripten, `MonitorId::get_hidpi_factor` now returns the same value as `Window::get_hidpi_factor` (it previously would always return 1.0).
- **Breaking:** The entire API for sizes, positions, etc. has changed. In the majority of cases, winit produces and consumes positions and sizes as `LogicalPosition` and `LogicalSize`, respectively. The notable exception is `MonitorId` methods, which deal in `PhysicalPosition` and `PhysicalSize`. See the documentation for specifics and explanations of the types. Additionally, winit automatically conserves logical size when the DPI factor changes.
- **Breaking:** All deprecated methods have been removed. For `Window::platform_display` and `Window::platform_window`, switch to the appropriate platform-specific `WindowExt` methods. For `Window::get_inner_size_points` and `Window::get_inner_size_pixels`, use the `LogicalSize` returned by `Window::get_inner_size` and convert as needed.
- HiDPI support for Wayland.
- `EventsLoop::get_available_monitors` and `EventsLoop::get_primary_monitor` now have identical counterparts on `Window`, so this information can be acquired without an `EventsLoop` borrow.
- `AvailableMonitorsIter` now implements `Debug`.
- Fixed quirk on macOS where certain keys would generate characters at twice the normal rate when held down.
- On X11, all event loops now share the same `XConnection`.
- **Breaking:** `Window::set_cursor_state` and `CursorState` enum removed in favor of the more composable `Window::grab_cursor` and `Window::hide_cursor`. As a result, grabbing the cursor no longer automatically hides it; you must call both methods to retain the old behavior on Windows and macOS. `Cursor::NoneCursor` has been removed, as it's no longer useful.
- **Breaking:** `Window::set_cursor_position` now returns `Result<(), String>`, thus allowing for `Box<Error>` conversion via `?`.

# Version 0.15.1 (2018-06-13)

- On X11, the `Moved` event is no longer sent when the window is resized without changing position.
- `MouseCursor` and `CursorState` now implement `Default`.
- `WindowBuilder::with_resizable` implemented for Windows, X11, Wayland, and macOS.
- `Window::set_resizable` implemented for Windows, X11, Wayland, and macOS.
- On X11, if the monitor's width or height in millimeters is reported as 0, the DPI is now 1.0 instead of +inf.
- On X11, the environment variable `WINIT_HIDPI_FACTOR` has been added for overriding DPI factor.
- On X11, enabling transparency no longer causes the window contents to flicker when resizing.
- On X11, `with_override_redirect` now actually enables override redirect.
- macOS now generates `VirtualKeyCode::LAlt` and `VirtualKeyCode::RAlt` instead of `None` for both.
- On macOS, `VirtualKeyCode::RWin` and `VirtualKeyCode::LWin` are no longer switched.
- On macOS, windows without decorations can once again be resized.
- Fixed race conditions when creating an `EventsLoop` on X11, most commonly manifesting as "[xcb] Unknown sequence number while processing queue".
- On macOS, `CursorMoved` and `MouseInput` events are only generated if they occurs within the window's client area.
- On macOS, resizing the window no longer generates a spurious `MouseInput` event.

# Version 0.15.0 (2018-05-22)

- `Icon::to_cardinals` is no longer public, since it was never supposed to be.
- Wayland: improve diagnostics if initialization fails
- Fix some system event key doesn't work when focused, do not block keyevent forward to system on macOS
- On X11, the scroll wheel position is now correctly reset on i3 and other WMs that have the same quirk.
- On X11, `Window::get_current_monitor` now reliably returns the correct monitor.
- On X11, `Window::hidpi_factor` returns values from XRandR rather than the inaccurate values previously queried from the core protocol.
- On X11, the primary monitor is detected correctly even when using versions of XRandR less than 1.5.
- `MonitorId` now implements `Debug`.
- Fixed bug on macOS where using `with_decorations(false)` would cause `set_decorations(true)` to produce a transparent titlebar with no title.
- Implemented `MonitorId::get_position` on macOS.
- On macOS, `Window::get_current_monitor` now returns accurate values.
- Added `WindowBuilderExt::with_resize_increments` to macOS.
- **Breaking:** On X11, `WindowBuilderExt::with_resize_increments` and `WindowBuilderExt::with_base_size` now take `u32` values rather than `i32`.
- macOS keyboard handling has been overhauled, allowing for the use of dead keys, IME, etc. Right modifier keys are also no longer reported as being left.
- Added the `Window::set_ime_spot(x: i32, y: i32)` method, which is implemented on X11 and macOS.
- **Breaking**: `os::unix::WindowExt::send_xim_spot(x: i16, y: i16)` no longer exists. Switch to the new `Window::set_ime_spot(x: i32, y: i32)`, which has equivalent functionality.
- Fixed detection of `Pause` and `Scroll` keys on Windows.
- On Windows, alt-tabbing while the cursor is grabbed no longer makes it impossible to re-grab the cursor.
- On Windows, using `CursorState::Hide` when the cursor is grabbed now ungrabs the cursor first.
- Implemented `MouseCursor::NoneCursor` on Windows.
- Added `WindowBuilder::with_always_on_top` and `Window::set_always_on_top`. Implemented on Windows, macOS, and X11.
- On X11, `WindowBuilderExt` now has `with_class`, `with_override_redirect`, and `with_x11_window_type` to allow for more control over window creation. `WindowExt` additionally has `set_urgent`.
- More hints are set by default on X11, including `_NET_WM_PID` and `WM_CLIENT_MACHINE`. Note that prior to this, the `WM_CLASS` hint was automatically set to whatever value was passed to `with_title`. It's now set to the executable name to better conform to expectations and the specification; if this is undesirable, you must explicitly use `WindowBuilderExt::with_class`.

# Version 0.14.0 (2018-05-09)

- Created the `Copy`, `Paste` and `Cut` `VirtualKeyCode`s and added support for them on X11 and Wayland
- Fix `.with_decorations(false)` in macOS
- On Mac, `NSWindow` and supporting objects might be alive long after they were `closed` which resulted in apps consuming more heap then needed. Mainly it was affecting multi window applications. Not expecting any user visible change of behaviour after the fix.
- Fix regression of Window platform extensions for macOS where `NSFullSizeContentViewWindowMask` was not being correctly applied to `.fullsize_content_view`.
- Corrected `get_position` on Windows to be relative to the screen rather than to the taskbar.
- Corrected `Moved` event on Windows to use position values equivalent to those returned by `get_position`. It previously supplied client area positions instead of window positions, and would additionally interpret negative values as being very large (around `u16::MAX`).
- Implemented `Moved` event on macOS.
- On X11, the `Moved` event correctly use window positions rather than client area positions. Additionally, a stray `Moved` that unconditionally accompanied `Resized` with the client area position relative to the parent has been eliminated; `Moved` is still received alongside `Resized`, but now only once and always correctly.
- On Windows, implemented all variants of `DeviceEvent` other than `Text`. Mouse `DeviceEvent`s are now received even if the window isn't in the foreground.
- `DeviceId` on Windows is no longer a unit struct, and now contains a `u32`. For `WindowEvent`s, this will always be 0, but on `DeviceEvent`s it will be the handle to that device. `DeviceIdExt::get_persistent_identifier` can be used to acquire a unique identifier for that device that persists across replugs/reboots/etc.
- Corrected `run_forever` on X11 to stop discarding `Awakened` events.
- Various safety and correctness improvements to the X11 backend internals.
- Fixed memory leak on X11 every time the mouse entered the window.
- On X11, drag and drop now works reliably in release mode.
- Added `WindowBuilderExt::with_resize_increments` and `WindowBuilderExt::with_base_size` to X11, allowing for more optional hints to be set.
- Rework of the wayland backend, migrating it to use [Smithay's Client Toolkit](https://github.com/Smithay/client-toolkit).
- Added `WindowBuilder::with_window_icon` and `Window::set_window_icon`, finally making it possible to set the window icon on Windows and X11. The `icon_loading` feature can be enabled to allow for icons to be easily loaded; see example program `window_icon.rs` for usage.
- Windows additionally has `WindowBuilderExt::with_taskbar_icon` and `WindowExt::set_taskbar_icon`.
- On Windows, fix panic when trying to call `set_fullscreen(None)` on a window that has not been fullscreened prior.

# Version 0.13.1 (2018-04-26)

- Ensure necessary `x11-dl` version is used.

# Version 0.13.0 (2018-04-25)

- Implement `WindowBuilder::with_maximized`, `Window::set_fullscreen`, `Window::set_maximized` and `Window::set_decorations` for MacOS.
- Implement `WindowBuilder::with_maximized`, `Window::set_fullscreen`, `Window::set_maximized` and `Window::set_decorations` for Windows.
- On Windows, `WindowBuilder::with_fullscreen` no longer changing monitor display resolution.
- Overhauled X11 window geometry calculations. `get_position` and `set_position` are more universally accurate across different window managers, and `get_outer_size` actually works now.
- Fixed SIGSEGV/SIGILL crashes on macOS caused by stabilization of the `!` (never) type.
- Implement `WindowEvent::HiDPIFactorChanged` for macOS
- On X11, input methods now work completely out of the box, no longer requiring application developers to manually call `setlocale`. Additionally, when input methods are started, stopped, or restarted on the server end, it's correctly handled.
- Implemented `Refresh` event on Windows.
- Properly calculate the minimum and maximum window size on Windows, including window decorations.
- Map more `MouseCursor` variants to cursor icons on Windows.
- Corrected `get_position` on macOS to return outer frame position, not content area position.
- Corrected `set_position` on macOS to set outer frame position, not content area position.
- Added `get_inner_position` method to `Window`, which gets the position of the window's client area. This is implemented on all applicable platforms (all desktop platforms other than Wayland, where this isn't possible).
- **Breaking:** the `Closed` event has been replaced by `CloseRequested` and `Destroyed`. To migrate, you typically just need to replace all usages of `Closed` with `CloseRequested`; see example programs for more info. The exception is iOS, where `Closed` must be replaced by `Destroyed`.

# Version 0.12.0 (2018-04-06)

- Added subclass to macos windows so they can be made resizable even with no decorations.
- Dead keys now work properly on X11, no longer resulting in a panic.
- On X11, input method creation first tries to use the value from the user's `XMODIFIERS` environment variable, so application developers should no longer need to manually call `XSetLocaleModifiers`. If that fails, fallbacks are tried, which should prevent input method initialization from ever outright failing.
- Fixed thread safety issues with input methods on X11.
- Add support for `Touch` for win32 backend.
- Fixed `Window::get_inner_size` and friends to return the size in pixels instead of points when using HIDPI displays on OSX.

# Version 0.11.3 (2018-03-28)

- Added `set_min_dimensions` and `set_max_dimensions` methods to `Window`, and implemented on Windows, X11, Wayland, and OSX.
- On X11, dropping a `Window` actually closes it now, and clicking the window's × button (or otherwise having the WM signal to close it) will result in the window closing.
- Added `WindowBuilderExt` methods for macos: `with_titlebar_transparent`,
  `with_title_hidden`, `with_titlebar_buttons_hidden`,
  `with_fullsize_content_view`.
- Mapped X11 numpad keycodes (arrows, Home, End, PageUp, PageDown, Insert and Delete) to corresponding virtual keycodes

# Version 0.11.2 (2018-03-06)

- Impl `Hash`, `PartialEq`, and `Eq` for `events::ModifiersState`.
- Implement `MonitorId::get_hidpi_factor` for MacOS.
- Added method `os::macos::MonitorIdExt::get_nsscreen() -> *mut c_void` that gets a `NSScreen` object matching the monitor ID.
- Send `Awakened` event on Android when event loop is woken up.

# Version 0.11.1 (2018-02-19)

- Fixed windows not receiving mouse events when click-dragging the mouse outside the client area of a window, on Windows platforms.
- Added method `os::android::EventsLoopExt:set_suspend_callback(Option<Box<Fn(bool) -> ()>>)` that allows glutin to register a callback when a suspend event happens

# Version 0.11.0 (2018-02-09)

- Implement `MonitorId::get_dimensions` for Android.
- Added method `os::macos::WindowBuilderExt::with_movable_by_window_background(bool)` that allows to move a window without a titlebar - `with_decorations(false)`
- Implement `Window::set_fullscreen`, `Window::set_maximized` and `Window::set_decorations` for Wayland.
- Added `Caret` as VirtualKeyCode and support OSX ^-Key with german input.

# Version 0.10.1 (2018-02-05)

*Yanked*

# Version 0.10.0 (2017-12-27)

- Add support for `Touch` for emscripten backend.
- Added support for `DroppedFile`, `HoveredFile`, and `HoveredFileCancelled` to X11 backend.
- **Breaking:** `unix::WindowExt` no longer returns pointers for things that aren't actually pointers; `get_xlib_window` now returns `Option<std::os::raw::c_ulong>` and `get_xlib_screen_id` returns `Option<std::os::raw::c_int>`. Additionally, methods that previously returned `libc::c_void` have been changed to return `std::os::raw::c_void`, which are not interchangeable types, so users wanting the former will need to explicitly cast.
- Added `set_decorations` method to `Window` to allow decorations to be toggled after the window is built. Presently only implemented on X11.
- Raised the minimum supported version of Rust to 1.20 on MacOS due to usage of associated constants in new versions of cocoa and core-graphics.
- Added `modifiers` field to `MouseInput`, `MouseWheel`, and `CursorMoved` events to track the modifiers state (`ModifiersState`).
- Fixed the emscripten backend to return the size of the canvas instead of the size of the window.

# Version 0.9.0 (2017-12-01)

- Added event `WindowEvent::HiDPIFactorChanged`.
- Added method `MonitorId::get_hidpi_factor`.
- Deprecated `get_inner_size_pixels` and `get_inner_size_points` methods of `Window` in favor of
`get_inner_size`.
- **Breaking:** `EventsLoop` is `!Send` and `!Sync` because of platform-dependant constraints,
  but `Window`, `WindowId`, `DeviceId` and `MonitorId` guaranteed to be `Send`.
- `MonitorId::get_position` now returns `(i32, i32)` instead of `(u32, u32)`.
- Rewrite of the wayland backend to use wayland-client-0.11
- Support for dead keys on wayland for keyboard utf8 input
- Monitor enumeration on Windows is now implemented using `EnumDisplayMonitors` instead of
`EnumDisplayDevices`. This changes the value returned by `MonitorId::get_name()`.
- On Windows added `MonitorIdExt::hmonitor` method
- Impl `Clone` for `EventsLoopProxy`
- `EventsLoop::get_primary_monitor()` on X11 will fallback to any available monitor if no primary is found
- Support for touch event on wayland
- `WindowEvent`s `MouseMoved`, `MouseEntered`, and `MouseLeft` have been renamed to
`CursorMoved`, `CursorEntered`, and `CursorLeft`.
- New `DeviceEvent`s added, `MouseMotion` and `MouseWheel`.
- Send `CursorMoved` event after `CursorEntered` and `Focused` events.
- Add support for `ModifiersState`, `MouseMove`, `MouseInput`, `MouseMotion` for emscripten backend.

# Version 0.8.3 (2017-10-11)

- Fixed issue of calls to `set_inner_size` blocking on Windows.
- Mapped `ISO_Left_Tab` to `VirtualKeyCode::Tab` to make the key work with modifiers
- Fixed the X11 backed on 32bit targets

# Version 0.8.2 (2017-09-28)

- Uniformize keyboard scancode values accross Wayland and X11 (#297).
- Internal rework of the wayland event loop
- Added method `os::linux::WindowExt::is_ready`

# Version 0.8.1 (2017-09-22)

- Added various methods to `os::linux::EventsLoopExt`, plus some hidden items necessary to make
  glutin work.

# Version 0.8.0 (2017-09-21)

- Added `Window::set_maximized`, `WindowAttributes::maximized` and `WindowBuilder::with_maximized`.
- Added `Window::set_fullscreen`.
- Changed `with_fullscreen` to take a `Option<MonitorId>` instead of a `MonitorId`.
- Removed `MonitorId::get_native_identifer()` in favor of platform-specific traits in the `os`
  module.
- Changed `get_available_monitors()` and `get_primary_monitor()` to be methods of `EventsLoop`
  instead of stand-alone methods.
- Changed `EventsLoop` to be tied to a specific X11 or Wayland connection.
- Added a `os::linux::EventsLoopExt` trait that makes it possible to configure the connection.
- Fixed the emscripten code, which now compiles.
- Changed the X11 fullscreen code to use `xrandr` instead of `xxf86vm`.
- Fixed the Wayland backend to produce `Refresh` event after window creation.
- Changed the `Suspended` event to be outside of `WindowEvent`.
- Fixed the X11 backend sometimes reporting the wrong virtual key (#273).<|MERGE_RESOLUTION|>--- conflicted
+++ resolved
@@ -1,13 +1,10 @@
 # Unreleased
 
 - On X11, fix `ResumeTimeReached` being fired too early.
-<<<<<<< HEAD
 - Added `Clone` implementation for `'static` events.
 - On Web, replaced zero timeout for `ControlFlow::Poll` with `requestAnimationFrame`
 - On Web, fix a possible panic during event handling
-=======
 - On Windows, drag and drop is now optional and must be enabled with `WindowBuilderExtWindows::with_drag_and_drop(true)`.
->>>>>>> a2eea3e9
 
 # 0.22.0 (2020-03-09)
 
