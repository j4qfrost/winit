--- conflicted
+++ resolved
@@ -20,8 +20,6 @@
     pub taskbar_icon: Option<Icon>,
     pub no_redirection_bitmap: bool,
     pub drag_and_drop: bool,
-<<<<<<< HEAD
-=======
 }
 
 impl Default for PlatformSpecificWindowBuilderAttributes {
@@ -33,7 +31,6 @@
             drag_and_drop: true,
         }
     }
->>>>>>> 658a9a4e
 }
 
 unsafe impl Send for PlatformSpecificWindowBuilderAttributes {}
