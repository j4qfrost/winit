--- conflicted
+++ resolved
@@ -319,13 +319,9 @@
     //
     // It should only ever be called from `run_until_cleared` and `scale_changed`.
     fn handle_event(&self, event: Event<'static, T>, control: &mut root::ControlFlow) {
-<<<<<<< HEAD
-        let is_closed = self.is_closed();
-=======
         if self.is_closed() {
             *control = root::ControlFlow::Exit;
         }
->>>>>>> 658a9a4e
         match *self.0.runner.borrow_mut() {
             Some(ref mut runner) => {
                 runner.handle_single_event(event, control);
@@ -342,13 +338,8 @@
         if !is_closed && self.0.runner.borrow().is_some() {
             // Take an event out of the queue and handle it
             // Make sure not to let the borrow_mut live during the next handle_event
-<<<<<<< HEAD
-            let event = {
-                self.0.events.borrow_mut().pop_front()
-            };
-=======
+
             let event = { self.0.events.borrow_mut().pop_front() };
->>>>>>> 658a9a4e
             if let Some(event) = event {
                 self.handle_event(event, control);
             }
