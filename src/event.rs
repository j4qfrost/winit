//! The `Event` enum and assorted supporting types.
//!
//! These are sent to the closure given to [`EventLoop::run(...)`][event_loop_run], where they get
//! processed and used to modify the program state. For more details, see the root-level documentation.
//!
//! Some of these events represent different "parts" of a traditional event-handling loop. You could
//! approximate the basic ordering loop of [`EventLoop::run(...)`][event_loop_run] like this:
//!
//! ```rust,ignore
//! let mut control_flow = ControlFlow::Poll;
//! let mut start_cause = StartCause::Init;
//!
//! while control_flow != ControlFlow::Exit {
//!     event_handler(NewEvents(start_cause), ..., &mut control_flow);
//!
//!     for e in (window events, user events, device events) {
//!         event_handler(e, ..., &mut control_flow);
//!     }
//!     event_handler(MainEventsCleared, ..., &mut control_flow);
//!
//!     for w in (redraw windows) {
//!         event_handler(RedrawRequested(w), ..., &mut control_flow);
//!     }
//!     event_handler(RedrawEventsCleared, ..., &mut control_flow);
//!
//!     start_cause = wait_if_necessary(control_flow);
//! }
//!
//! event_handler(LoopDestroyed, ..., &mut control_flow);
//! ```
//!
//! This leaves out timing details like `ControlFlow::WaitUntil` but hopefully
//! describes what happens in what order.
//!
//! [event_loop_run]: crate::event_loop::EventLoop::run
use instant::Instant;
use std::path::PathBuf;

use crate::{
    dpi::{PhysicalPosition, PhysicalSize},
    platform_impl,
    window::{Theme, WindowId},
};

/// Describes a generic event.
///
/// See the module-level docs for more information on the event loop manages each event.
#[derive(Debug, PartialEq)]
pub enum Event<'a, T: 'static> {
    /// Emitted when new events arrive from the OS to be processed.
    ///
    /// This event type is useful as a place to put code that should be done before you start
    /// processing events, such as updating frame timing information for benchmarking or checking
    /// the [`StartCause`][crate::event::StartCause] to see if a timer set by
    /// [`ControlFlow::WaitUntil`](crate::event_loop::ControlFlow::WaitUntil) has elapsed.
    NewEvents(StartCause),

    /// Emitted when the OS sends an event to a winit window.
    WindowEvent {
        window_id: WindowId,
        event: WindowEvent<'a>,
    },

    /// Emitted when the OS sends an event to a device.
    DeviceEvent {
        device_id: DeviceId,
        event: DeviceEvent,
    },

    /// Emitted when an event is sent from [`EventLoopProxy::send_event`](crate::event_loop::EventLoopProxy::send_event)
    UserEvent(T),

    /// Emitted when the application has been suspended.
    Suspended,

    /// Emitted when the application has been resumed.
    Resumed,

    /// Emitted when all of the event loop's input events have been processed and redraw processing
    /// is about to begin.
    ///
    /// This event is useful as a place to put your code that should be run after all
    /// state-changing events have been handled and you want to do stuff (updating state, performing
    /// calculations, etc) that happens as the "main body" of your event loop. If your program only draws
    /// graphics when something changes, it's usually better to do it in response to
    /// [`Event::RedrawRequested`](crate::event::Event::RedrawRequested), which gets emitted
    /// immediately after this event. Programs that draw graphics continuously, like most games,
    /// can render here unconditionally for simplicity.
    MainEventsCleared,

    /// Emitted after `MainEventsCleared` when a window should be redrawn.
    ///
    /// This gets triggered in two scenarios:
    /// - The OS has performed an operation that's invalidated the window's contents (such as
    ///   resizing the window).
    /// - The application has explicitly requested a redraw via
    ///   [`Window::request_redraw`](crate::window::Window::request_redraw).
    ///
    /// During each iteration of the event loop, Winit will aggregate duplicate redraw requests
    /// into a single event, to help avoid duplicating rendering work.
    ///
    /// Mainly of interest to applications with mostly-static graphics that avoid redrawing unless
    /// something changes, like most non-game GUIs.
    RedrawRequested(WindowId),

    /// Emitted after all `RedrawRequested` events have been processed and control flow is about to
    /// be taken away from the program. If there are no `RedrawRequested` events, it is emitted
    /// immediately after `MainEventsCleared`.
    ///
    /// This event is useful for doing any cleanup or bookkeeping work after all the rendering
    /// tasks have been completed.
    RedrawEventsCleared,

    /// Emitted when the event loop is being shut down.
    ///
    /// This is irreversable - if this event is emitted, it is guaranteed to be the last event that
    /// gets emitted. You generally want to treat this as an "do on quit" event.
    LoopDestroyed,
}

impl<T: Clone> Clone for Event<'static, T> {
    fn clone(&self) -> Self {
        use self::Event::*;
        match self {
            WindowEvent { window_id, event } => WindowEvent {
                window_id: *window_id,
                event: event.clone(),
            },
            UserEvent(event) => UserEvent(event.clone()),
            DeviceEvent { device_id, event } => DeviceEvent {
                device_id: *device_id,
                event: event.clone(),
            },
            NewEvents(cause) => NewEvents(cause.clone()),
            MainEventsCleared => MainEventsCleared,
            RedrawRequested(wid) => RedrawRequested(*wid),
            RedrawEventsCleared => RedrawEventsCleared,
            LoopDestroyed => LoopDestroyed,
            Suspended => Suspended,
            Resumed => Resumed,
        }
    }
}

impl<'a, T> Event<'a, T> {
    pub fn map_nonuser_event<U>(self) -> Result<Event<'a, U>, Event<'a, T>> {
        use self::Event::*;
        match self {
            UserEvent(_) => Err(self),
            WindowEvent { window_id, event } => Ok(WindowEvent { window_id, event }),
            DeviceEvent { device_id, event } => Ok(DeviceEvent { device_id, event }),
            NewEvents(cause) => Ok(NewEvents(cause)),
            MainEventsCleared => Ok(MainEventsCleared),
            RedrawRequested(wid) => Ok(RedrawRequested(wid)),
            RedrawEventsCleared => Ok(RedrawEventsCleared),
            LoopDestroyed => Ok(LoopDestroyed),
            Suspended => Ok(Suspended),
            Resumed => Ok(Resumed),
        }
    }

    /// If the event doesn't contain a reference, turn it into an event with a `'static` lifetime.
    /// Otherwise, return `None`.
    pub fn to_static(self) -> Option<Event<'static, T>> {
        use self::Event::*;
        match self {
            WindowEvent { window_id, event } => event
                .to_static()
                .map(|event| WindowEvent { window_id, event }),
            UserEvent(event) => Some(UserEvent(event)),
            DeviceEvent { device_id, event } => Some(DeviceEvent { device_id, event }),
            NewEvents(cause) => Some(NewEvents(cause)),
            MainEventsCleared => Some(MainEventsCleared),
            RedrawRequested(wid) => Some(RedrawRequested(wid)),
            RedrawEventsCleared => Some(RedrawEventsCleared),
            LoopDestroyed => Some(LoopDestroyed),
            Suspended => Some(Suspended),
            Resumed => Some(Resumed),
        }
    }
}

/// Describes the reason the event loop is resuming.
#[derive(Debug, Clone, Copy, PartialEq, Eq)]
pub enum StartCause {
    /// Sent if the time specified by `ControlFlow::WaitUntil` has been reached. Contains the
    /// moment the timeout was requested and the requested resume time. The actual resume time is
    /// guaranteed to be equal to or after the requested resume time.
    ResumeTimeReached {
        start: Instant,
        requested_resume: Instant,
    },

    /// Sent if the OS has new events to send to the window, after a wait was requested. Contains
    /// the moment the wait was requested and the resume time, if requested.
    WaitCancelled {
        start: Instant,
        requested_resume: Option<Instant>,
    },

    /// Sent if the event loop is being resumed after the loop's control flow was set to
    /// `ControlFlow::Poll`.
    Poll,

    /// Sent once, immediately after `run` is called. Indicates that the loop was just initialized.
    Init,
}

/// Describes an event from a `Window`.
#[derive(Debug, PartialEq)]
pub enum WindowEvent<'a> {
    /// The size of the window has changed. Contains the client area's new dimensions.
    Resized(PhysicalSize<u32>),

    /// The position of the window has changed. Contains the window's new position.
    Moved(PhysicalPosition<i32>),

    /// The window has been requested to close.
    CloseRequested,

    /// The window has been destroyed.
    Destroyed,

    /// A file has been dropped into the window.
    ///
    /// When the user drops multiple files at once, this event will be emitted for each file
    /// separately.
    DroppedFile(PathBuf),

    /// A file is being hovered over the window.
    ///
    /// When the user hovers multiple files at once, this event will be emitted for each file
    /// separately.
    HoveredFile(PathBuf),

    /// A file was hovered, but has exited the window.
    ///
    /// There will be a single `HoveredFileCancelled` event triggered even if multiple files were
    /// hovered.
    HoveredFileCancelled,

    /// The window received a unicode character.
    ReceivedCharacter(char),

    /// The window gained or lost focus.
    ///
    /// The parameter is true if the window has gained focus, and false if it has lost focus.
    Focused(bool),

    /// An event from the keyboard has been received.
    KeyboardInput {
        device_id: DeviceId,
        input: KeyboardInput,
        /// If `true`, the event was generated synthetically by winit
        /// in one of the following circumstances:
        ///
        /// * Synthetic key press events are generated for all keys pressed
        ///   when a window gains focus. Likewise, synthetic key release events
        ///   are generated for all keys pressed when a window goes out of focus.
        ///   ***Currently, this is only functional on X11 and Windows***
        ///
        /// Otherwise, this value is always `false`.
        is_synthetic: bool,
    },

    /// The keyboard modifiers have changed.
    ///
    /// Platform-specific behavior:
    /// - **Web**: This API is currently unimplemented on the web. This isn't by design - it's an
    ///   issue, and it should get fixed - but it's the current state of the API.
    ModifiersChanged(ModifiersState),

    /// The cursor has moved on the window.
    CursorMoved {
        device_id: DeviceId,

        /// (x,y) coords in pixels relative to the top-left corner of the window. Because the range of this data is
        /// limited by the display area and it may have been transformed by the OS to implement effects such as cursor
        /// acceleration, it should not be used to implement non-cursor-like interactions such as 3D camera control.
        position: PhysicalPosition<f64>,
        #[deprecated = "Deprecated in favor of WindowEvent::ModifiersChanged"]
        modifiers: ModifiersState,
    },

    /// The cursor has entered the window.
    CursorEntered { device_id: DeviceId },

    /// The cursor has left the window.
    CursorLeft { device_id: DeviceId },

    /// A mouse wheel movement or touchpad scroll occurred.
    MouseWheel {
        device_id: DeviceId,
        delta: MouseScrollDelta,
        phase: TouchPhase,
        #[deprecated = "Deprecated in favor of WindowEvent::ModifiersChanged"]
        modifiers: ModifiersState,
    },

    /// An mouse button press has been received.
    MouseInput {
        device_id: DeviceId,
        state: ElementState,
        button: MouseButton,
        #[deprecated = "Deprecated in favor of WindowEvent::ModifiersChanged"]
        modifiers: ModifiersState,
    },

    /// Touchpad pressure event.
    ///
    /// At the moment, only supported on Apple forcetouch-capable macbooks.
    /// The parameters are: pressure level (value between 0 and 1 representing how hard the touchpad
    /// is being pressed) and stage (integer representing the click level).
    TouchpadPressure {
        device_id: DeviceId,
        pressure: f32,
        stage: i64,
    },

    /// Motion on some analog axis. May report data redundant to other, more specific events.
    AxisMotion {
        device_id: DeviceId,
        axis: AxisId,
        value: f64,
    },

    /// Touch event has been received
    Touch(Touch),

    /// The window's scale factor has changed.
    ///
    /// The following user actions can cause DPI changes:
    ///
    /// * Changing the display's resolution.
    /// * Changing the display's scale factor (e.g. in Control Panel on Windows).
    /// * Moving the window to a display with a different scale factor.
    ///
    /// After this event callback has been processed, the window will be resized to whatever value
    /// is pointed to by the `new_inner_size` reference. By default, this will contain the size suggested
    /// by the OS, but it can be changed to any value.
    ///
    /// For more information about DPI in general, see the [`dpi`](crate::dpi) module.
    ScaleFactorChanged {
        scale_factor: f64,
        new_inner_size: &'a mut PhysicalSize<u32>,
    },

    /// The system window theme has changed.
    ///
    /// Applications might wish to react to this to change the theme of the content of the window
    /// when the system changes the window theme.
    ///
    /// At the moment this is only supported on Windows.
    ThemeChanged(Theme),
}

impl Clone for WindowEvent<'static> {
    fn clone(&self) -> Self {
        use self::WindowEvent::*;
        return match self {
            Resized(size) => Resized(size.clone()),
            Moved(pos) => Moved(pos.clone()),
            CloseRequested => CloseRequested,
            Destroyed => Destroyed,
            DroppedFile(file) => DroppedFile(file.clone()),
            HoveredFile(file) => HoveredFile(file.clone()),
            HoveredFileCancelled => HoveredFileCancelled,
            ReceivedCharacter(c) => ReceivedCharacter(*c),
            Focused(f) => Focused(*f),
            KeyboardInput {
                device_id,
                input,
                is_synthetic,
            } => KeyboardInput {
                device_id: *device_id,
                input: *input,
                is_synthetic: *is_synthetic,
            },

<<<<<<< HEAD
            ModifiersChanged(modifiers_state) => ModifiersChanged(*modifiers_state),

=======
            ModifiersChanged(modifiers) => ModifiersChanged(modifiers.clone()),
>>>>>>> 658a9a4e
            #[allow(deprecated)]
            CursorMoved {
                device_id,
                position,
                modifiers,
            } => CursorMoved {
                device_id: *device_id,
                position: *position,
                modifiers: *modifiers,
            },
            CursorEntered { device_id } => CursorEntered {
                device_id: *device_id,
            },
            CursorLeft { device_id } => CursorLeft {
                device_id: *device_id,
            },
            #[allow(deprecated)]
            MouseWheel {
                device_id,
                delta,
                phase,
                modifiers,
            } => MouseWheel {
                device_id: *device_id,
                delta: *delta,
                phase: *phase,
                modifiers: *modifiers,
            },
            #[allow(deprecated)]
            MouseInput {
                device_id,
                state,
                button,
                modifiers,
            } => MouseInput {
                device_id: *device_id,
                state: *state,
                button: *button,
                modifiers: *modifiers,
            },
            TouchpadPressure {
                device_id,
                pressure,
                stage,
            } => TouchpadPressure {
                device_id: *device_id,
                pressure: *pressure,
                stage: *stage,
            },
            AxisMotion {
                device_id,
                axis,
                value,
            } => AxisMotion {
                device_id: *device_id,
                axis: *axis,
                value: *value,
            },
            Touch(touch) => Touch(*touch),
            ThemeChanged(theme) => ThemeChanged(theme.clone()),
            ScaleFactorChanged { .. } => {
                unreachable!("Static event can't be about scale factor changing")
            }
        };
    }
}

impl<'a> WindowEvent<'a> {
    pub fn to_static(self) -> Option<WindowEvent<'static>> {
        use self::WindowEvent::*;
        match self {
            Resized(size) => Some(Resized(size)),
            Moved(position) => Some(Moved(position)),
            CloseRequested => Some(CloseRequested),
            Destroyed => Some(Destroyed),
            DroppedFile(file) => Some(DroppedFile(file)),
            HoveredFile(file) => Some(HoveredFile(file)),
            HoveredFileCancelled => Some(HoveredFileCancelled),
            ReceivedCharacter(c) => Some(ReceivedCharacter(c)),
            Focused(focused) => Some(Focused(focused)),
            KeyboardInput {
                device_id,
                input,
                is_synthetic,
            } => Some(KeyboardInput {
                device_id,
                input,
                is_synthetic,
            }),
            ModifiersChanged(modifiers) => Some(ModifiersChanged(modifiers)),
            #[allow(deprecated)]
            CursorMoved {
                device_id,
                position,
                modifiers,
            } => Some(CursorMoved {
                device_id,
                position,
                modifiers,
            }),
            CursorEntered { device_id } => Some(CursorEntered { device_id }),
            CursorLeft { device_id } => Some(CursorLeft { device_id }),
            #[allow(deprecated)]
            MouseWheel {
                device_id,
                delta,
                phase,
                modifiers,
            } => Some(MouseWheel {
                device_id,
                delta,
                phase,
                modifiers,
            }),
            #[allow(deprecated)]
            MouseInput {
                device_id,
                state,
                button,
                modifiers,
            } => Some(MouseInput {
                device_id,
                state,
                button,
                modifiers,
            }),
            TouchpadPressure {
                device_id,
                pressure,
                stage,
            } => Some(TouchpadPressure {
                device_id,
                pressure,
                stage,
            }),
            AxisMotion {
                device_id,
                axis,
                value,
            } => Some(AxisMotion {
                device_id,
                axis,
                value,
            }),
            Touch(touch) => Some(Touch(touch)),
            ThemeChanged(theme) => Some(ThemeChanged(theme)),
            ScaleFactorChanged { .. } => None,
        }
    }
}

/// Identifier of an input device.
///
/// Whenever you receive an event arising from a particular input device, this event contains a `DeviceId` which
/// identifies its origin. Note that devices may be virtual (representing an on-screen cursor and keyboard focus) or
/// physical. Virtual devices typically aggregate inputs from multiple physical devices.
#[derive(Debug, Copy, Clone, PartialEq, Eq, PartialOrd, Ord, Hash)]
pub struct DeviceId(pub(crate) platform_impl::DeviceId);

impl DeviceId {
    /// Returns a dummy `DeviceId`, useful for unit testing. The only guarantee made about the return
    /// value of this function is that it will always be equal to itself and to future values returned
    /// by this function.  No other guarantees are made. This may be equal to a real `DeviceId`.
    ///
    /// **Passing this into a winit function will result in undefined behavior.**
    pub unsafe fn dummy() -> Self {
        DeviceId(platform_impl::DeviceId::dummy())
    }
}

/// Represents raw hardware events that are not associated with any particular window.
///
/// Useful for interactions that diverge significantly from a conventional 2D GUI, such as 3D camera or first-person
/// game controls. Many physical actions, such as mouse movement, can produce both device and window events. Because
/// window events typically arise from virtual devices (corresponding to GUI cursors and keyboard focus) the device IDs
/// may not match.
///
/// Note that these events are delivered regardless of input focus.
#[derive(Clone, Debug, PartialEq)]
pub enum DeviceEvent {
    Added,
    Removed,

    /// Change in physical position of a pointing device.
    ///
    /// This represents raw, unfiltered physical motion. Not to be confused with `WindowEvent::CursorMoved`.
    MouseMotion {
        /// (x, y) change in position in unspecified units.
        ///
        /// Different devices may use different units.
        delta: (f64, f64),
    },

    /// Physical scroll event
    MouseWheel {
        delta: MouseScrollDelta,
    },

    /// Motion on some analog axis.  This event will be reported for all arbitrary input devices
    /// that winit supports on this platform, including mouse devices.  If the device is a mouse
    /// device then this will be reported alongside the MouseMotion event.
    Motion {
        axis: AxisId,
        value: f64,
    },

    Button {
        button: ButtonId,
        state: ElementState,
    },

    Key(KeyboardInput),

    Text {
        codepoint: char,
    },
}

/// Describes a keyboard input event.
#[derive(Debug, Clone, Copy, PartialEq, Eq, Hash)]
#[cfg_attr(feature = "serde", derive(Serialize, Deserialize))]
pub struct KeyboardInput {
    /// Identifies the physical key pressed
    ///
    /// This should not change if the user adjusts the host's keyboard map. Use when the physical location of the
    /// key is more important than the key's host GUI semantics, such as for movement controls in a first-person
    /// game.
    pub scancode: ScanCode,

    pub state: ElementState,

    /// Identifies the semantic meaning of the key
    ///
    /// Use when the semantics of the key are more important than the physical location of the key, such as when
    /// implementing appropriate behavior for "page up."
    pub virtual_keycode: Option<VirtualKeyCode>,

    /// Modifier keys active at the time of this input.
    ///
    /// This is tracked internally to avoid tracking errors arising from modifier key state changes when events from
    /// this device are not being delivered to the application, e.g. due to keyboard focus being elsewhere.
    #[deprecated = "Deprecated in favor of WindowEvent::ModifiersChanged"]
    pub modifiers: ModifiersState,
}

/// Describes touch-screen input state.
#[derive(Debug, Hash, PartialEq, Eq, Clone, Copy)]
#[cfg_attr(feature = "serde", derive(Serialize, Deserialize))]
pub enum TouchPhase {
    Started,
    Moved,
    Ended,
    Cancelled,
}

/// Represents a touch event
///
/// Every time the user touches the screen, a new `Start` event with an unique
/// identifier for the finger is generated. When the finger is lifted, an `End`
/// event is generated with the same finger id.
///
/// After a `Start` event has been emitted, there may be zero or more `Move`
/// events when the finger is moved or the touch pressure changes.
///
/// The finger id may be reused by the system after an `End` event. The user
/// should assume that a new `Start` event received with the same id has nothing
/// to do with the old finger and is a new finger.
///
/// A `Cancelled` event is emitted when the system has canceled tracking this
/// touch, such as when the window loses focus, or on iOS if the user moves the
/// device against their face.
#[derive(Debug, Clone, Copy, PartialEq)]
pub struct Touch {
    pub device_id: DeviceId,
    pub phase: TouchPhase,
    pub location: PhysicalPosition<f64>,
    /// Describes how hard the screen was pressed. May be `None` if the platform
    /// does not support pressure sensitivity.
    ///
    /// ## Platform-specific
    ///
    /// - Only available on **iOS** 9.0+ and **Windows** 8+.
    pub force: Option<Force>,
    /// Unique identifier of a finger.
    pub id: u64,
}

/// Describes the force of a touch event
#[derive(Debug, Clone, Copy, PartialEq)]
pub enum Force {
    /// On iOS, the force is calibrated so that the same number corresponds to
    /// roughly the same amount of pressure on the screen regardless of the
    /// device.
    Calibrated {
        /// The force of the touch, where a value of 1.0 represents the force of
        /// an average touch (predetermined by the system, not user-specific).
        ///
        /// The force reported by Apple Pencil is measured along the axis of the
        /// pencil. If you want a force perpendicular to the device, you need to
        /// calculate this value using the `altitude_angle` value.
        force: f64,
        /// The maximum possible force for a touch.
        ///
        /// The value of this field is sufficiently high to provide a wide
        /// dynamic range for values of the `force` field.
        max_possible_force: f64,
        /// The altitude (in radians) of the stylus.
        ///
        /// A value of 0 radians indicates that the stylus is parallel to the
        /// surface. The value of this property is Pi/2 when the stylus is
        /// perpendicular to the surface.
        altitude_angle: Option<f64>,
    },
    /// If the platform reports the force as normalized, we have no way of
    /// knowing how much pressure 1.0 corresponds to – we know it's the maximum
    /// amount of force, but as to how much force, you might either have to
    /// press really really hard, or not hard at all, depending on the device.
    Normalized(f64),
}

impl Force {
    /// Returns the force normalized to the range between 0.0 and 1.0 inclusive.
    /// Instead of normalizing the force, you should prefer to handle
    /// `Force::Calibrated` so that the amount of force the user has to apply is
    /// consistent across devices.
    pub fn normalized(&self) -> f64 {
        match self {
            Force::Calibrated {
                force,
                max_possible_force,
                altitude_angle,
            } => {
                let force = match altitude_angle {
                    Some(altitude_angle) => force / altitude_angle.sin(),
                    None => *force,
                };
                force / max_possible_force
            }
            Force::Normalized(force) => *force,
        }
    }
}

/// Hardware-dependent keyboard scan code.
pub type ScanCode = u32;

/// Identifier for a specific analog axis on some device.
pub type AxisId = u32;

/// Identifier for a specific button on some device.
pub type ButtonId = u32;

/// Describes the input state of a key.
#[derive(Debug, Hash, PartialEq, Eq, Clone, Copy)]
#[cfg_attr(feature = "serde", derive(Serialize, Deserialize))]
pub enum ElementState {
    Pressed,
    Released,
}

/// Describes a button of a mouse controller.
#[derive(Debug, Hash, PartialEq, Eq, Clone, Copy)]
#[cfg_attr(feature = "serde", derive(Serialize, Deserialize))]
pub enum MouseButton {
    Left,
    Right,
    Middle,
    Other(u8),
}

/// Describes a difference in the mouse scroll wheel state.
#[derive(Debug, Clone, Copy, PartialEq)]
#[cfg_attr(feature = "serde", derive(Serialize, Deserialize))]
pub enum MouseScrollDelta {
    /// Amount in lines or rows to scroll in the horizontal
    /// and vertical directions.
    ///
    /// Positive values indicate movement forward
    /// (away from the user) or rightwards.
    LineDelta(f32, f32),
    /// Amount in pixels to scroll in the horizontal and
    /// vertical direction.
    ///
    /// Scroll events are expressed as a PixelDelta if
    /// supported by the device (eg. a touchpad) and
    /// platform.
    PixelDelta(PhysicalPosition<f64>),
}

/// Symbolic name for a keyboard key.
#[derive(Debug, Hash, Ord, PartialOrd, PartialEq, Eq, Clone, Copy)]
#[repr(u32)]
#[cfg_attr(feature = "serde", derive(Serialize, Deserialize))]
pub enum VirtualKeyCode {
    /// The '1' key over the letters.
    Key1,
    /// The '2' key over the letters.
    Key2,
    /// The '3' key over the letters.
    Key3,
    /// The '4' key over the letters.
    Key4,
    /// The '5' key over the letters.
    Key5,
    /// The '6' key over the letters.
    Key6,
    /// The '7' key over the letters.
    Key7,
    /// The '8' key over the letters.
    Key8,
    /// The '9' key over the letters.
    Key9,
    /// The '0' key over the 'O' and 'P' keys.
    Key0,

    A,
    B,
    C,
    D,
    E,
    F,
    G,
    H,
    I,
    J,
    K,
    L,
    M,
    N,
    O,
    P,
    Q,
    R,
    S,
    T,
    U,
    V,
    W,
    X,
    Y,
    Z,

    /// The Escape key, next to F1.
    Escape,

    F1,
    F2,
    F3,
    F4,
    F5,
    F6,
    F7,
    F8,
    F9,
    F10,
    F11,
    F12,
    F13,
    F14,
    F15,
    F16,
    F17,
    F18,
    F19,
    F20,
    F21,
    F22,
    F23,
    F24,

    /// Print Screen/SysRq.
    Snapshot,
    /// Scroll Lock.
    Scroll,
    /// Pause/Break key, next to Scroll lock.
    Pause,

    /// `Insert`, next to Backspace.
    Insert,
    Home,
    Delete,
    End,
    PageDown,
    PageUp,

    Left,
    Up,
    Right,
    Down,

    /// The Backspace key, right over Enter.
    // TODO: rename
    Back,
    /// The Enter key.
    Return,
    /// The space bar.
    Space,

    /// The "Compose" key on Linux.
    Compose,

    Caret,

    Numlock,
    Numpad0,
    Numpad1,
    Numpad2,
    Numpad3,
    Numpad4,
    Numpad5,
    Numpad6,
    Numpad7,
    Numpad8,
    Numpad9,
    NumpadComma,
    NumpadEnter,
    NumpadEquals,
    NumpadSubtract,

    AbntC1,
    AbntC2,
    Add,
    Apostrophe,
    Apps,
    At,
    Ax,
    Backslash,
    Calculator,
    Capital,
    Colon,
    Comma,
    Convert,
    Decimal,
    Divide,
    Equals,
    Grave,
    Kana,
    Kanji,
    LAlt,
    LBracket,
    LControl,
    LShift,
    LWin,
    Mail,
    MediaSelect,
    MediaStop,
    Minus,
    Multiply,
    Mute,
    MyComputer,
    // also called "Next"
    NavigateForward,
    // also called "Prior"
    NavigateBackward,
    NextTrack,
    NoConvert,
    OEM102,
    Period,
    PlayPause,
    Power,
    PrevTrack,
    RAlt,
    RBracket,
    RControl,
    RShift,
    RWin,
    Semicolon,
    Slash,
    Sleep,
    Stop,
    Sysrq,
    Tab,
    Underline,
    Unlabeled,
    VolumeDown,
    VolumeUp,
    Wake,
    WebBack,
    WebFavorites,
    WebForward,
    WebHome,
    WebRefresh,
    WebSearch,
    WebStop,
    Yen,
    Copy,
    Paste,
    Cut,
}

impl ModifiersState {
    /// Returns `true` if the shift key is pressed.
    pub fn shift(&self) -> bool {
        self.intersects(Self::SHIFT)
    }
    /// Returns `true` if the control key is pressed.
    pub fn ctrl(&self) -> bool {
        self.intersects(Self::CTRL)
    }
    /// Returns `true` if the alt key is pressed.
    pub fn alt(&self) -> bool {
        self.intersects(Self::ALT)
    }
    /// Returns `true` if the logo key is pressed.
    pub fn logo(&self) -> bool {
        self.intersects(Self::LOGO)
    }
}

bitflags! {
    /// Represents the current state of the keyboard modifiers
    ///
    /// Each flag represents a modifier and is set if this modifier is active.
    #[derive(Default)]
    pub struct ModifiersState: u32 {
        // left and right modifiers are currently commented out, but we should be able to support
        // them in a future release
        /// The "shift" key.
        const SHIFT = 0b100 << 0;
        // const LSHIFT = 0b010 << 0;
        // const RSHIFT = 0b001 << 0;
        /// The "control" key.
        const CTRL = 0b100 << 3;
        // const LCTRL = 0b010 << 3;
        // const RCTRL = 0b001 << 3;
        /// The "alt" key.
        const ALT = 0b100 << 6;
        // const LALT = 0b010 << 6;
        // const RALT = 0b001 << 6;
        /// This is the "windows" key on PC and "command" key on Mac.
        const LOGO = 0b100 << 9;
        // const LLOGO = 0b010 << 9;
        // const RLOGO = 0b001 << 9;
    }
}

#[cfg(feature = "serde")]
mod modifiers_serde {
    use super::ModifiersState;
    use serde::{Deserialize, Deserializer, Serialize, Serializer};

    #[derive(Default, Serialize, Deserialize)]
    #[serde(default)]
    #[serde(rename = "ModifiersState")]
    pub struct ModifiersStateSerialize {
        pub shift: bool,
        pub ctrl: bool,
        pub alt: bool,
        pub logo: bool,
    }

    impl Serialize for ModifiersState {
        fn serialize<S>(&self, serializer: S) -> Result<S::Ok, S::Error>
        where
            S: Serializer,
        {
            let s = ModifiersStateSerialize {
                shift: self.shift(),
                ctrl: self.ctrl(),
                alt: self.alt(),
                logo: self.logo(),
            };
            s.serialize(serializer)
        }
    }

    impl<'de> Deserialize<'de> for ModifiersState {
        fn deserialize<D>(deserializer: D) -> Result<Self, D::Error>
        where
            D: Deserializer<'de>,
        {
            let ModifiersStateSerialize {
                shift,
                ctrl,
                alt,
                logo,
            } = ModifiersStateSerialize::deserialize(deserializer)?;
            let mut m = ModifiersState::empty();
            m.set(ModifiersState::SHIFT, shift);
            m.set(ModifiersState::CTRL, ctrl);
            m.set(ModifiersState::ALT, alt);
            m.set(ModifiersState::LOGO, logo);
            Ok(m)
        }
    }
}<|MERGE_RESOLUTION|>--- conflicted
+++ resolved
@@ -376,13 +376,7 @@
                 input: *input,
                 is_synthetic: *is_synthetic,
             },
-
-<<<<<<< HEAD
-            ModifiersChanged(modifiers_state) => ModifiersChanged(*modifiers_state),
-
-=======
             ModifiersChanged(modifiers) => ModifiersChanged(modifiers.clone()),
->>>>>>> 658a9a4e
             #[allow(deprecated)]
             CursorMoved {
                 device_id,
