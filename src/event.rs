//! The `Event` enum and assorted supporting types.
//!
//! These are sent to the closure given to [`EventLoop::run(...)`][event_loop_run], where they get
//! processed and used to modify the program state. For more details, see the root-level documentation.
//!
//! Some of these events represent different "parts" of a traditional event-handling loop. You could
//! approximate the basic ordering loop of [`EventLoop::run(...)`][event_loop_run] like this:
//!
//! ```rust,ignore
//! let mut control_flow = ControlFlow::Poll;
//! let mut start_cause = StartCause::Init;
//!
//! while control_flow != ControlFlow::Exit {
//!     event_handler(NewEvents(start_cause), ..., &mut control_flow);
//!
//!     for e in (window events, user events, device events) {
//!         event_handler(e, ..., &mut control_flow);
//!     }
//!     event_handler(MainEventsCleared, ..., &mut control_flow);
//!
//!     for w in (redraw windows) {
//!         event_handler(RedrawRequested(w), ..., &mut control_flow);
//!     }
//!     event_handler(RedrawEventsCleared, ..., &mut control_flow);
//!
//!     start_cause = wait_if_necessary(control_flow);
//! }
//!
//! event_handler(LoopDestroyed, ..., &mut control_flow);
//! ```
//!
//! This leaves out timing details like `ControlFlow::WaitUntil` but hopefully
//! describes what happens in what order.
//!
//! [event_loop_run]: crate::event_loop::EventLoop::run
use instant::Instant;
use std::path::PathBuf;

use crate::{
    dpi::{PhysicalPosition, PhysicalSize},
    platform_impl,
    window::{Theme, WindowId},
};

/// Describes a generic event.
///
/// See the module-level docs for more information on the event loop manages each event.
#[derive(Debug, PartialEq)]
pub enum Event<'a, T: 'static> {
    /// Emitted when new events arrive from the OS to be processed.
    ///
    /// This event type is useful as a place to put code that should be done before you start
    /// processing events, such as updating frame timing information for benchmarking or checking
    /// the [`StartCause`][crate::event::StartCause] to see if a timer set by
    /// [`ControlFlow::WaitUntil`](crate::event_loop::ControlFlow::WaitUntil) has elapsed.
    NewEvents(StartCause),

    /// Emitted when the OS sends an event to a winit window.
    WindowEvent {
        window_id: WindowId,
        event: WindowEvent<'a>,
    },

    /// Emitted when the OS sends an event to a device.
    DeviceEvent {
        device_id: DeviceId,
        event: DeviceEvent,
    },

    /// Emitted when an event is sent from [`EventLoopProxy::send_event`](crate::event_loop::EventLoopProxy::send_event)
    UserEvent(T),

    /// Emitted when the application has been suspended.
    Suspended,

    /// Emitted when the application has been resumed.
    Resumed,

    /// Emitted when all of the event loop's input events have been processed and redraw processing
    /// is about to begin.
    ///
    /// This event is useful as a place to put your code that should be run after all
    /// state-changing events have been handled and you want to do stuff (updating state, performing
    /// calculations, etc) that happens as the "main body" of your event loop. If your program only draws
    /// graphics when something changes, it's usually better to do it in response to
    /// [`Event::RedrawRequested`](crate::event::Event::RedrawRequested), which gets emitted
    /// immediately after this event. Programs that draw graphics continuously, like most games,
    /// can render here unconditionally for simplicity.
    MainEventsCleared,

    /// Emitted after `MainEventsCleared` when a window should be redrawn.
    ///
    /// This gets triggered in two scenarios:
    /// - The OS has performed an operation that's invalidated the window's contents (such as
    ///   resizing the window).
    /// - The application has explicitly requested a redraw via
    ///   [`Window::request_redraw`](crate::window::Window::request_redraw).
    ///
    /// During each iteration of the event loop, Winit will aggregate duplicate redraw requests
    /// into a single event, to help avoid duplicating rendering work.
    ///
    /// Mainly of interest to applications with mostly-static graphics that avoid redrawing unless
    /// something changes, like most non-game GUIs.
    RedrawRequested(WindowId),

    /// Emitted after all `RedrawRequested` events have been processed and control flow is about to
    /// be taken away from the program. If there are no `RedrawRequested` events, it is emitted
    /// immediately after `MainEventsCleared`.
    ///
    /// This event is useful for doing any cleanup or bookkeeping work after all the rendering
    /// tasks have been completed.
    RedrawEventsCleared,

    /// Emitted when the event loop is being shut down.
    ///
    /// This is irreversable - if this event is emitted, it is guaranteed to be the last event that
    /// gets emitted. You generally want to treat this as an "do on quit" event.
    LoopDestroyed,
}

impl<T: Clone> Clone for Event<'static, T> {
    fn clone(&self) -> Self {
        use self::Event::*;
        match self {
            WindowEvent { window_id, event } => WindowEvent {
                window_id: *window_id,
                event: event.clone(),
            },
            UserEvent(event) => UserEvent(event.clone()),
            DeviceEvent { device_id, event } => DeviceEvent {
                device_id: *device_id,
                event: event.clone(),
            },
            NewEvents(cause) => NewEvents(cause.clone()),
            MainEventsCleared => MainEventsCleared,
            RedrawRequested(wid) => RedrawRequested(*wid),
            RedrawEventsCleared => RedrawEventsCleared,
            LoopDestroyed => LoopDestroyed,
            Suspended => Suspended,
            Resumed => Resumed,
        }
    }
}

impl<'a, T> Event<'a, T> {
    pub fn map_nonuser_event<U>(self) -> Result<Event<'a, U>, Event<'a, T>> {
        use self::Event::*;
        match self {
            UserEvent(_) => Err(self),
            WindowEvent { window_id, event } => Ok(WindowEvent { window_id, event }),
            DeviceEvent { device_id, event } => Ok(DeviceEvent { device_id, event }),
            NewEvents(cause) => Ok(NewEvents(cause)),
            MainEventsCleared => Ok(MainEventsCleared),
            RedrawRequested(wid) => Ok(RedrawRequested(wid)),
            RedrawEventsCleared => Ok(RedrawEventsCleared),
            LoopDestroyed => Ok(LoopDestroyed),
            Suspended => Ok(Suspended),
            Resumed => Ok(Resumed),
        }
    }

    /// If the event doesn't contain a reference, turn it into an event with a `'static` lifetime.
    /// Otherwise, return `None`.
    pub fn to_static(self) -> Option<Event<'static, T>> {
        use self::Event::*;
        match self {
            WindowEvent { window_id, event } => event
                .to_static()
                .map(|event| WindowEvent { window_id, event }),
            UserEvent(event) => Some(UserEvent(event)),
            DeviceEvent { device_id, event } => Some(DeviceEvent { device_id, event }),
            NewEvents(cause) => Some(NewEvents(cause)),
            MainEventsCleared => Some(MainEventsCleared),
            RedrawRequested(wid) => Some(RedrawRequested(wid)),
            RedrawEventsCleared => Some(RedrawEventsCleared),
            LoopDestroyed => Some(LoopDestroyed),
            Suspended => Some(Suspended),
            Resumed => Some(Resumed),
        }
    }
}

/// Describes the reason the event loop is resuming.
#[derive(Debug, Clone, Copy, PartialEq, Eq)]
pub enum StartCause {
    /// Sent if the time specified by `ControlFlow::WaitUntil` has been reached. Contains the
    /// moment the timeout was requested and the requested resume time. The actual resume time is
    /// guaranteed to be equal to or after the requested resume time.
    ResumeTimeReached {
        start: Instant,
        requested_resume: Instant,
    },

    /// Sent if the OS has new events to send to the window, after a wait was requested. Contains
    /// the moment the wait was requested and the resume time, if requested.
    WaitCancelled {
        start: Instant,
        requested_resume: Option<Instant>,
    },

    /// Sent if the event loop is being resumed after the loop's control flow was set to
    /// `ControlFlow::Poll`.
    Poll,

    /// Sent once, immediately after `run` is called. Indicates that the loop was just initialized.
    Init,
}

/// Describes an event from a `Window`.
#[derive(Debug, PartialEq)]
pub enum WindowEvent<'a> {
    /// The size of the window has changed. Contains the client area's new dimensions.
    Resized(PhysicalSize<u32>),

    /// The position of the window has changed. Contains the window's new position.
    Moved(PhysicalPosition<i32>),

    /// The window has been requested to close.
    CloseRequested,

    /// The window has been destroyed.
    Destroyed,

    /// A file has been dropped into the window.
    ///
    /// When the user drops multiple files at once, this event will be emitted for each file
    /// separately.
    DroppedFile(PathBuf),

    /// A file is being hovered over the window.
    ///
    /// When the user hovers multiple files at once, this event will be emitted for each file
    /// separately.
    HoveredFile(PathBuf),

    /// A file was hovered, but has exited the window.
    ///
    /// There will be a single `HoveredFileCancelled` event triggered even if multiple files were
    /// hovered.
    HoveredFileCancelled,

    /// The window received a unicode character.
    ReceivedCharacter(char),

    /// The window gained or lost focus.
    ///
    /// The parameter is true if the window has gained focus, and false if it has lost focus.
    Focused(bool),

    /// An event from the keyboard has been received.
    KeyboardInput {
        device_id: DeviceId,
        input: KeyboardInput,
        /// If `true`, the event was generated synthetically by winit
        /// in one of the following circumstances:
        ///
        /// * Synthetic key press events are generated for all keys pressed
        ///   when a window gains focus. Likewise, synthetic key release events
        ///   are generated for all keys pressed when a window goes out of focus.
        ///   ***Currently, this is only functional on X11 and Windows***
        ///
        /// Otherwise, this value is always `false`.
        is_synthetic: bool,
    },

    /// The keyboard modifiers have changed.
    ///
    /// Platform-specific behavior:
    /// - **Web**: This API is currently unimplemented on the web. This isn't by design - it's an
    ///   issue, and it should get fixed - but it's the current state of the API.
    ModifiersChanged(ModifiersState),

    /// The cursor has moved on the window.
    CursorMoved {
        device_id: DeviceId,

        /// (x,y) coords in pixels relative to the top-left corner of the window. Because the range of this data is
        /// limited by the display area and it may have been transformed by the OS to implement effects such as cursor
        /// acceleration, it should not be used to implement non-cursor-like interactions such as 3D camera control.
        position: PhysicalPosition<f64>,
        #[deprecated = "Deprecated in favor of WindowEvent::ModifiersChanged"]
        modifiers: ModifiersState,
    },

    /// The cursor has entered the window.
    CursorEntered { device_id: DeviceId },

    /// The cursor has left the window.
    CursorLeft { device_id: DeviceId },

    /// A mouse wheel movement or touchpad scroll occurred.
    MouseWheel {
        device_id: DeviceId,
        delta: MouseScrollDelta,
        phase: TouchPhase,
        #[deprecated = "Deprecated in favor of WindowEvent::ModifiersChanged"]
        modifiers: ModifiersState,
    },

    /// An mouse button press has been received.
    MouseInput {
        device_id: DeviceId,
        state: ElementState,
        button: MouseButton,
        #[deprecated = "Deprecated in favor of WindowEvent::ModifiersChanged"]
        modifiers: ModifiersState,
    },

    /// Touchpad pressure event.
    ///
    /// At the moment, only supported on Apple forcetouch-capable macbooks.
    /// The parameters are: pressure level (value between 0 and 1 representing how hard the touchpad
    /// is being pressed) and stage (integer representing the click level).
    TouchpadPressure {
        device_id: DeviceId,
        pressure: f32,
        stage: i64,
    },

    /// Motion on some analog axis. May report data redundant to other, more specific events.
    AxisMotion {
        device_id: DeviceId,
        axis: AxisId,
        value: f64,
    },

    /// Touch event has been received
    Touch(Touch),

    /// The window's scale factor has changed.
    ///
    /// The following user actions can cause DPI changes:
    ///
    /// * Changing the display's resolution.
    /// * Changing the display's scale factor (e.g. in Control Panel on Windows).
    /// * Moving the window to a display with a different scale factor.
    ///
    /// After this event callback has been processed, the window will be resized to whatever value
    /// is pointed to by the `new_inner_size` reference. By default, this will contain the size suggested
    /// by the OS, but it can be changed to any value.
    ///
    /// For more information about DPI in general, see the [`dpi`](crate::dpi) module.
    ScaleFactorChanged {
        scale_factor: f64,
        new_inner_size: &'a mut PhysicalSize<u32>,
    },

    /// The system window theme has changed.
    ///
    /// Applications might wish to react to this to change the theme of the content of the window
    /// when the system changes the window theme.
    ///
    /// At the moment this is only supported on Windows.
    ThemeChanged(Theme),
}

impl Clone for WindowEvent<'static> {
    fn clone(&self) -> Self {
        use self::WindowEvent::*;
        return match self {
            Resized(size) => Resized(size.clone()),
            Moved(pos) => Moved(pos.clone()),
            CloseRequested => CloseRequested,
            Destroyed => Destroyed,
            DroppedFile(file) => DroppedFile(file.clone()),
            HoveredFile(file) => HoveredFile(file.clone()),
            HoveredFileCancelled => HoveredFileCancelled,
            ReceivedCharacter(c) => ReceivedCharacter(*c),
            Focused(f) => Focused(*f),
            KeyboardInput {
                device_id,
                input,
                is_synthetic,
            } => KeyboardInput {
                device_id: *device_id,
                input: *input,
                is_synthetic: *is_synthetic,
            },

<<<<<<< HEAD
            ModifiersChanged(modifiers) => ModifiersChanged(modifiers.clone()),
=======
            ModifiersChanged(modifiers_state) => ModifiersChanged(*modifiers_state),

>>>>>>> a0be77f5
            #[allow(deprecated)]
            CursorMoved {
                device_id,
                position,
                modifiers,
            } => CursorMoved {
                device_id: *device_id,
                position: *position,
                modifiers: *modifiers,
            },
            CursorEntered { device_id } => CursorEntered {
                device_id: *device_id,
            },
            CursorLeft { device_id } => CursorLeft {
                device_id: *device_id,
            },
            #[allow(deprecated)]
            MouseWheel {
                device_id,
                delta,
                phase,
                modifiers,
            } => MouseWheel {
                device_id: *device_id,
                delta: *delta,
                phase: *phase,
                modifiers: *modifiers,
            },
            #[allow(deprecated)]
            MouseInput {
                device_id,
                state,
                button,
                modifiers,
            } => MouseInput {
                device_id: *device_id,
                state: *state,
                button: *button,
                modifiers: *modifiers,
            },
            TouchpadPressure {
                device_id,
                pressure,
                stage,
            } => TouchpadPressure {
                device_id: *device_id,
                pressure: *pressure,
                stage: *stage,
            },
            AxisMotion {
                device_id,
                axis,
                value,
            } => AxisMotion {
                device_id: *device_id,
                axis: *axis,
                value: *value,
            },
            Touch(touch) => Touch(*touch),
            ThemeChanged(theme) => ThemeChanged(theme.clone()),
            ScaleFactorChanged { .. } => {
                unreachable!("Static event can't be about scale factor changing")
            }
        };
    }
}

impl<'a> WindowEvent<'a> {
    pub fn to_static(self) -> Option<WindowEvent<'static>> {
        use self::WindowEvent::*;
        match self {
            Resized(size) => Some(Resized(size)),
            Moved(position) => Some(Moved(position)),
            CloseRequested => Some(CloseRequested),
            Destroyed => Some(Destroyed),
            DroppedFile(file) => Some(DroppedFile(file)),
            HoveredFile(file) => Some(HoveredFile(file)),
            HoveredFileCancelled => Some(HoveredFileCancelled),
            ReceivedCharacter(c) => Some(ReceivedCharacter(c)),
            Focused(focused) => Some(Focused(focused)),
            KeyboardInput {
                device_id,
                input,
                is_synthetic,
            } => Some(KeyboardInput {
                device_id,
                input,
                is_synthetic,
            }),
            ModifiersChanged(modifiers) => Some(ModifiersChanged(modifiers)),
            #[allow(deprecated)]
            CursorMoved {
                device_id,
                position,
                modifiers,
            } => Some(CursorMoved {
                device_id,
                position,
                modifiers,
            }),
            CursorEntered { device_id } => Some(CursorEntered { device_id }),
            CursorLeft { device_id } => Some(CursorLeft { device_id }),
            #[allow(deprecated)]
            MouseWheel {
                device_id,
                delta,
                phase,
                modifiers,
            } => Some(MouseWheel {
                device_id,
                delta,
                phase,
                modifiers,
            }),
            #[allow(deprecated)]
            MouseInput {
                device_id,
                state,
                button,
                modifiers,
            } => Some(MouseInput {
                device_id,
                state,
                button,
                modifiers,
            }),
            TouchpadPressure {
                device_id,
                pressure,
                stage,
            } => Some(TouchpadPressure {
                device_id,
                pressure,
                stage,
            }),
            AxisMotion {
                device_id,
                axis,
                value,
            } => Some(AxisMotion {
                device_id,
                axis,
                value,
            }),
            Touch(touch) => Some(Touch(touch)),
            ThemeChanged(theme) => Some(ThemeChanged(theme)),
            ScaleFactorChanged { .. } => None,
        }
    }
}

/// Identifier of an input device.
///
/// Whenever you receive an event arising from a particular input device, this event contains a `DeviceId` which
/// identifies its origin. Note that devices may be virtual (representing an on-screen cursor and keyboard focus) or
/// physical. Virtual devices typically aggregate inputs from multiple physical devices.
#[derive(Debug, Copy, Clone, PartialEq, Eq, PartialOrd, Ord, Hash)]
pub struct DeviceId(pub(crate) platform_impl::DeviceId);

impl DeviceId {
    /// Returns a dummy `DeviceId`, useful for unit testing. The only guarantee made about the return
    /// value of this function is that it will always be equal to itself and to future values returned
    /// by this function.  No other guarantees are made. This may be equal to a real `DeviceId`.
    ///
    /// **Passing this into a winit function will result in undefined behavior.**
    pub unsafe fn dummy() -> Self {
        DeviceId(platform_impl::DeviceId::dummy())
    }
}

/// Represents raw hardware events that are not associated with any particular window.
///
/// Useful for interactions that diverge significantly from a conventional 2D GUI, such as 3D camera or first-person
/// game controls. Many physical actions, such as mouse movement, can produce both device and window events. Because
/// window events typically arise from virtual devices (corresponding to GUI cursors and keyboard focus) the device IDs
/// may not match.
///
/// Note that these events are delivered regardless of input focus.
#[derive(Clone, Debug, PartialEq)]
pub enum DeviceEvent {
    Added,
    Removed,

    /// Change in physical position of a pointing device.
    ///
    /// This represents raw, unfiltered physical motion. Not to be confused with `WindowEvent::CursorMoved`.
    MouseMotion {
        /// (x, y) change in position in unspecified units.
        ///
        /// Different devices may use different units.
        delta: (f64, f64),
    },

    /// Physical scroll event
    MouseWheel {
        delta: MouseScrollDelta,
    },

    /// Motion on some analog axis.  This event will be reported for all arbitrary input devices
    /// that winit supports on this platform, including mouse devices.  If the device is a mouse
    /// device then this will be reported alongside the MouseMotion event.
    Motion {
        axis: AxisId,
        value: f64,
    },

    Button {
        button: ButtonId,
        state: ElementState,
    },

    Key(KeyboardInput),

    Text {
        codepoint: char,
    },
}

/// Describes a keyboard input event.
#[derive(Debug, Clone, Copy, PartialEq, Eq, Hash)]
#[cfg_attr(feature = "serde", derive(Serialize, Deserialize))]
pub struct KeyboardInput {
    /// Identifies the physical key pressed
    ///
    /// This should not change if the user adjusts the host's keyboard map. Use when the physical location of the
    /// key is more important than the key's host GUI semantics, such as for movement controls in a first-person
    /// game.
    pub scancode: ScanCode,

    pub state: ElementState,

    /// Identifies the semantic meaning of the key
    ///
    /// Use when the semantics of the key are more important than the physical location of the key, such as when
    /// implementing appropriate behavior for "page up."
    pub virtual_keycode: Option<VirtualKeyCode>,

    /// Modifier keys active at the time of this input.
    ///
    /// This is tracked internally to avoid tracking errors arising from modifier key state changes when events from
    /// this device are not being delivered to the application, e.g. due to keyboard focus being elsewhere.
    #[deprecated = "Deprecated in favor of WindowEvent::ModifiersChanged"]
    pub modifiers: ModifiersState,
}

/// Describes touch-screen input state.
#[derive(Debug, Hash, PartialEq, Eq, Clone, Copy)]
#[cfg_attr(feature = "serde", derive(Serialize, Deserialize))]
pub enum TouchPhase {
    Started,
    Moved,
    Ended,
    Cancelled,
}

/// Represents a touch event
///
/// Every time the user touches the screen, a new `Start` event with an unique
/// identifier for the finger is generated. When the finger is lifted, an `End`
/// event is generated with the same finger id.
///
/// After a `Start` event has been emitted, there may be zero or more `Move`
/// events when the finger is moved or the touch pressure changes.
///
/// The finger id may be reused by the system after an `End` event. The user
/// should assume that a new `Start` event received with the same id has nothing
/// to do with the old finger and is a new finger.
///
/// A `Cancelled` event is emitted when the system has canceled tracking this
/// touch, such as when the window loses focus, or on iOS if the user moves the
/// device against their face.
#[derive(Debug, Clone, Copy, PartialEq)]
pub struct Touch {
    pub device_id: DeviceId,
    pub phase: TouchPhase,
    pub location: PhysicalPosition<f64>,
    /// Describes how hard the screen was pressed. May be `None` if the platform
    /// does not support pressure sensitivity.
    ///
    /// ## Platform-specific
    ///
    /// - Only available on **iOS** 9.0+ and **Windows** 8+.
    pub force: Option<Force>,
    /// Unique identifier of a finger.
    pub id: u64,
}

/// Describes the force of a touch event
#[derive(Debug, Clone, Copy, PartialEq)]
pub enum Force {
    /// On iOS, the force is calibrated so that the same number corresponds to
    /// roughly the same amount of pressure on the screen regardless of the
    /// device.
    Calibrated {
        /// The force of the touch, where a value of 1.0 represents the force of
        /// an average touch (predetermined by the system, not user-specific).
        ///
        /// The force reported by Apple Pencil is measured along the axis of the
        /// pencil. If you want a force perpendicular to the device, you need to
        /// calculate this value using the `altitude_angle` value.
        force: f64,
        /// The maximum possible force for a touch.
        ///
        /// The value of this field is sufficiently high to provide a wide
        /// dynamic range for values of the `force` field.
        max_possible_force: f64,
        /// The altitude (in radians) of the stylus.
        ///
        /// A value of 0 radians indicates that the stylus is parallel to the
        /// surface. The value of this property is Pi/2 when the stylus is
        /// perpendicular to the surface.
        altitude_angle: Option<f64>,
    },
    /// If the platform reports the force as normalized, we have no way of
    /// knowing how much pressure 1.0 corresponds to – we know it's the maximum
    /// amount of force, but as to how much force, you might either have to
    /// press really really hard, or not hard at all, depending on the device.
    Normalized(f64),
}

impl Force {
    /// Returns the force normalized to the range between 0.0 and 1.0 inclusive.
    /// Instead of normalizing the force, you should prefer to handle
    /// `Force::Calibrated` so that the amount of force the user has to apply is
    /// consistent across devices.
    pub fn normalized(&self) -> f64 {
        match self {
            Force::Calibrated {
                force,
                max_possible_force,
                altitude_angle,
            } => {
                let force = match altitude_angle {
                    Some(altitude_angle) => force / altitude_angle.sin(),
                    None => *force,
                };
                force / max_possible_force
            }
            Force::Normalized(force) => *force,
        }
    }
}

/// Hardware-dependent keyboard scan code.
pub type ScanCode = u32;

/// Identifier for a specific analog axis on some device.
pub type AxisId = u32;

/// Identifier for a specific button on some device.
pub type ButtonId = u32;

/// Describes the input state of a key.
#[derive(Debug, Hash, PartialEq, Eq, Clone, Copy)]
#[cfg_attr(feature = "serde", derive(Serialize, Deserialize))]
pub enum ElementState {
    Pressed,
    Released,
}

/// Describes a button of a mouse controller.
#[derive(Debug, Hash, PartialEq, Eq, Clone, Copy)]
#[cfg_attr(feature = "serde", derive(Serialize, Deserialize))]
pub enum MouseButton {
    Left,
    Right,
    Middle,
    Other(u8),
}

/// Describes a difference in the mouse scroll wheel state.
#[derive(Debug, Clone, Copy, PartialEq)]
#[cfg_attr(feature = "serde", derive(Serialize, Deserialize))]
pub enum MouseScrollDelta {
    /// Amount in lines or rows to scroll in the horizontal
    /// and vertical directions.
    ///
    /// Positive values indicate movement forward
    /// (away from the user) or rightwards.
    LineDelta(f32, f32),
    /// Amount in pixels to scroll in the horizontal and
    /// vertical direction.
    ///
    /// Scroll events are expressed as a PixelDelta if
    /// supported by the device (eg. a touchpad) and
    /// platform.
    PixelDelta(PhysicalPosition<f64>),
}

/// Symbolic name for a keyboard key.
#[derive(Debug, Hash, Ord, PartialOrd, PartialEq, Eq, Clone, Copy)]
#[repr(u32)]
#[cfg_attr(feature = "serde", derive(Serialize, Deserialize))]
pub enum VirtualKeyCode {
    /// The '1' key over the letters.
    Key1,
    /// The '2' key over the letters.
    Key2,
    /// The '3' key over the letters.
    Key3,
    /// The '4' key over the letters.
    Key4,
    /// The '5' key over the letters.
    Key5,
    /// The '6' key over the letters.
    Key6,
    /// The '7' key over the letters.
    Key7,
    /// The '8' key over the letters.
    Key8,
    /// The '9' key over the letters.
    Key9,
    /// The '0' key over the 'O' and 'P' keys.
    Key0,

    A,
    B,
    C,
    D,
    E,
    F,
    G,
    H,
    I,
    J,
    K,
    L,
    M,
    N,
    O,
    P,
    Q,
    R,
    S,
    T,
    U,
    V,
    W,
    X,
    Y,
    Z,

    /// The Escape key, next to F1.
    Escape,

    F1,
    F2,
    F3,
    F4,
    F5,
    F6,
    F7,
    F8,
    F9,
    F10,
    F11,
    F12,
    F13,
    F14,
    F15,
    F16,
    F17,
    F18,
    F19,
    F20,
    F21,
    F22,
    F23,
    F24,

    /// Print Screen/SysRq.
    Snapshot,
    /// Scroll Lock.
    Scroll,
    /// Pause/Break key, next to Scroll lock.
    Pause,

    /// `Insert`, next to Backspace.
    Insert,
    Home,
    Delete,
    End,
    PageDown,
    PageUp,

    Left,
    Up,
    Right,
    Down,

    /// The Backspace key, right over Enter.
    // TODO: rename
    Back,
    /// The Enter key.
    Return,
    /// The space bar.
    Space,

    /// The "Compose" key on Linux.
    Compose,

    Caret,

    Numlock,
    Numpad0,
    Numpad1,
    Numpad2,
    Numpad3,
    Numpad4,
    Numpad5,
    Numpad6,
    Numpad7,
    Numpad8,
    Numpad9,
    NumpadComma,
    NumpadEnter,
    NumpadEquals,
    NumpadSubtract,

    AbntC1,
    AbntC2,
    Add,
    Apostrophe,
    Apps,
    At,
    Ax,
    Backslash,
    Calculator,
    Capital,
    Colon,
    Comma,
    Convert,
    Decimal,
    Divide,
    Equals,
    Grave,
    Kana,
    Kanji,
    LAlt,
    LBracket,
    LControl,
    LShift,
    LWin,
    Mail,
    MediaSelect,
    MediaStop,
    Minus,
    Multiply,
    Mute,
    MyComputer,
    // also called "Next"
    NavigateForward,
    // also called "Prior"
    NavigateBackward,
    NextTrack,
    NoConvert,
    OEM102,
    Period,
    PlayPause,
    Power,
    PrevTrack,
    RAlt,
    RBracket,
    RControl,
    RShift,
    RWin,
    Semicolon,
    Slash,
    Sleep,
    Stop,
    Sysrq,
    Tab,
    Underline,
    Unlabeled,
    VolumeDown,
    VolumeUp,
    Wake,
    WebBack,
    WebFavorites,
    WebForward,
    WebHome,
    WebRefresh,
    WebSearch,
    WebStop,
    Yen,
    Copy,
    Paste,
    Cut,
}

impl ModifiersState {
    /// Returns `true` if the shift key is pressed.
    pub fn shift(&self) -> bool {
        self.intersects(Self::SHIFT)
    }
    /// Returns `true` if the control key is pressed.
    pub fn ctrl(&self) -> bool {
        self.intersects(Self::CTRL)
    }
    /// Returns `true` if the alt key is pressed.
    pub fn alt(&self) -> bool {
        self.intersects(Self::ALT)
    }
    /// Returns `true` if the logo key is pressed.
    pub fn logo(&self) -> bool {
        self.intersects(Self::LOGO)
    }
}

bitflags! {
    /// Represents the current state of the keyboard modifiers
    ///
    /// Each flag represents a modifier and is set if this modifier is active.
    #[derive(Default)]
    pub struct ModifiersState: u32 {
        // left and right modifiers are currently commented out, but we should be able to support
        // them in a future release
        /// The "shift" key.
        const SHIFT = 0b100 << 0;
        // const LSHIFT = 0b010 << 0;
        // const RSHIFT = 0b001 << 0;
        /// The "control" key.
        const CTRL = 0b100 << 3;
        // const LCTRL = 0b010 << 3;
        // const RCTRL = 0b001 << 3;
        /// The "alt" key.
        const ALT = 0b100 << 6;
        // const LALT = 0b010 << 6;
        // const RALT = 0b001 << 6;
        /// This is the "windows" key on PC and "command" key on Mac.
        const LOGO = 0b100 << 9;
        // const LLOGO = 0b010 << 9;
        // const RLOGO = 0b001 << 9;
    }
}

#[cfg(feature = "serde")]
mod modifiers_serde {
    use super::ModifiersState;
    use serde::{Deserialize, Deserializer, Serialize, Serializer};

    #[derive(Default, Serialize, Deserialize)]
    #[serde(default)]
    #[serde(rename = "ModifiersState")]
    pub struct ModifiersStateSerialize {
        pub shift: bool,
        pub ctrl: bool,
        pub alt: bool,
        pub logo: bool,
    }

    impl Serialize for ModifiersState {
        fn serialize<S>(&self, serializer: S) -> Result<S::Ok, S::Error>
        where
            S: Serializer,
        {
            let s = ModifiersStateSerialize {
                shift: self.shift(),
                ctrl: self.ctrl(),
                alt: self.alt(),
                logo: self.logo(),
            };
            s.serialize(serializer)
        }
    }

    impl<'de> Deserialize<'de> for ModifiersState {
        fn deserialize<D>(deserializer: D) -> Result<Self, D::Error>
        where
            D: Deserializer<'de>,
        {
            let ModifiersStateSerialize {
                shift,
                ctrl,
                alt,
                logo,
            } = ModifiersStateSerialize::deserialize(deserializer)?;
            let mut m = ModifiersState::empty();
            m.set(ModifiersState::SHIFT, shift);
            m.set(ModifiersState::CTRL, ctrl);
            m.set(ModifiersState::ALT, alt);
            m.set(ModifiersState::LOGO, logo);
            Ok(m)
        }
    }
}<|MERGE_RESOLUTION|>--- conflicted
+++ resolved
@@ -377,12 +377,8 @@
                 is_synthetic: *is_synthetic,
             },
 
-<<<<<<< HEAD
             ModifiersChanged(modifiers) => ModifiersChanged(modifiers.clone()),
-=======
-            ModifiersChanged(modifiers_state) => ModifiersChanged(*modifiers_state),
-
->>>>>>> a0be77f5
+
             #[allow(deprecated)]
             CursorMoved {
                 device_id,
